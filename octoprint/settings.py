# coding=utf-8
__author__ = "Gina Häußge <osd@foosel.net>"
__license__ = 'GNU Affero General Public License http://www.gnu.org/licenses/agpl.html'

import sys
import os
import yaml
import logging
<<<<<<< HEAD
import re
=======
import uuid
>>>>>>> 8c8101bf

APPNAME="OctoPrint"

instance = None

def settings(init=False, configfile=None, basedir=None):
	global instance
	if instance is None:
		if init:
			instance = Settings(configfile, basedir)
		else:
			raise ValueError("Settings not initialized yet")
	return instance

default_settings = {
	"serial": {
		"port": None,
		"baudrate": None
	},
	"server": {
		"host": "0.0.0.0",
		"port": 5000
	},
	"webcam": {
		"stream": None,
		"snapshot": None,
		"ffmpeg": None,
		"bitrate": "5000k",
		"watermark": True,
		"flipH": False,
		"flipV": False
	},
	"feature": {
		"gCodeVisualizer": True,
		"waitForStartOnConnect": False,
		"waitForWaitOnConnect": False,
		"alwaysSendChecksum": False,
		"resetLineNumbersWithPrefixedN": False,
		"sdSupport": True
	},
	"folder": {
		"uploads": None,
		"timelapse": None,
		"timelapse_tmp": None,
		"logs": None,
		"virtualSd": None
	},
	"temperature": {
		"profiles":
			[
				{"name": "ABS", "extruder" : 210, "bed" : 100 },
				{"name": "PLA", "extruder" : 180, "bed" : 60 }
			]
	},
	"printerParameters": {
		"movementSpeed": {
			"x": 6000,
			"y": 6000,
			"z": 200,
			"e": 300
		}
	},
	"appearance": {
		"name": "",
		"color": "default"
	},
	"controls": [],
	"system": {
		"actions": []
	},
	"accessControl": {
		"enabled": False,
		"userManager": "octoprint.users.FilebasedUserManager",
		"userfile": None
	},
<<<<<<< HEAD
	"events": {
		"systemCommandTrigger": {
			"enabled": False
		},
		"gcodeCommandTrigger": {
			"enabled": False
		}
=======
	"api": {
		"allow": False,
		"key": ''.join('%02X' % ord(z) for z in uuid.uuid4().bytes)
>>>>>>> 8c8101bf
	}
}

valid_boolean_trues = ["true", "yes", "y", "1"]

class Settings(object):

	def __init__(self, configfile=None, basedir=None):
		self._logger = logging.getLogger(__name__)

		self.settings_dir = None

		self._config = None
		self._dirty = False

		self._init_settings_dir(basedir)

		if configfile is not None:
			self._configfile = configfile
		else:
			self._configfile = os.path.join(self.settings_dir, "config.yaml")
		self.load()

	def _init_settings_dir(self, basedir):
		if basedir is not None:
			self.settings_dir = basedir
		else:
			self.settings_dir = _resolveSettingsDir(APPNAME)

	def _getDefaultFolder(self, type):
		folder = default_settings["folder"][type]
		if folder is None:
			folder = os.path.join(self.settings_dir, type.replace("_", os.path.sep))
		return folder

	#~~ load and save

	def load(self):
		if os.path.exists(self._configfile) and os.path.isfile(self._configfile):
			with open(self._configfile, "r") as f:
				self._config = yaml.safe_load(f)
		# chamged from else to handle cases where the file exists, but is empty / 0 bytes
		if not self._config:
			self._config = {}

	def save(self, force=False):
		if not self._dirty and not force:
			return

		with open(self._configfile, "wb") as configFile:
			yaml.safe_dump(self._config, configFile, default_flow_style=False, indent="    ", allow_unicode=True)
			self._dirty = False
		self.load()

	#~~ getter

	def get(self, path):
		if len(path) == 0:
			return None

		config = self._config
		defaults = default_settings

		while len(path) > 1:
			key = path.pop(0)
			if key in config.keys() and key in defaults.keys():
				config = config[key]
				defaults = defaults[key]
			elif key in defaults.keys():
				config = {}
				defaults = defaults[key]
			else:
				return None

		k = path.pop(0)
		if not isinstance(k, (list, tuple)):
			keys = [k]
		else:
			keys = k

		results = []
		for key in keys:
			if key in config.keys():
				results.append(config[key])
			elif key in defaults:
				results.append(defaults[key])
			else:
				results.append(None)

		if not isinstance(k, (list, tuple)):
			return results.pop()
		else:
			return results

	def getInt(self, path):
		value = self.get(path)
		if value is None:
			return None

		try:
			return int(value)
		except ValueError:
			self._logger.warn("Could not convert %r to a valid integer when getting option %r" % (value, path))
			return None

	def getBoolean(self, path):
		value = self.get(path)
		if value is None:
			return None
		if isinstance(value, bool):
			return value
		return value.lower() in valid_boolean_trues

	def getBaseFolder(self, type):
		if type not in default_settings["folder"].keys():
			return None

		folder = self.get(["folder", type])
		if folder is None:
			folder = self._getDefaultFolder(type)

		if not os.path.isdir(folder):
			os.makedirs(folder)

		return folder

	def getFeedbackControls(self):
		feedbackControls = []
		for control in self.get(["controls"]):
			feedbackControls.extend(self._getFeedbackControls(control))
		return feedbackControls

	def _getFeedbackControls(self, control=None):
		if control["type"] == "feedback_command":
			pattern = control["regex"]
			try:
				matcher = re.compile(pattern)
				return [(control["name"], matcher, control["template"])]
			except:
				# invalid regex or something like this, we'll just skip this entry
				pass
		elif control["type"] == "section":
			result = []
			for c in control["children"]:
				result.extend(self._getFeedbackControls(c))
			return result
		else:
			return []

	#~~ setter

	def set(self, path, value, force=False):
		if len(path) == 0:
			return

		config = self._config
		defaults = default_settings

		while len(path) > 1:
			key = path.pop(0)
			if key in config.keys() and key in defaults.keys():
				config = config[key]
				defaults = defaults[key]
			elif key in defaults.keys():
				config[key] = {}
				config = config[key]
				defaults = defaults[key]
			else:
				return

		key = path.pop(0)
		if not force and key in defaults.keys() and key in config.keys() and defaults[key] == value:
			del config[key]
			self._dirty = True
		elif force or (not key in config.keys() and defaults[key] != value) or (key in config.keys() and config[key] != value):
			if value is None:
				del config[key]
			else:
				config[key] = value
			self._dirty = True

	def setInt(self, path, value, force=False):
		if value is None:
			self.set(path, None, force)

		try:
			intValue = int(value)
		except ValueError:
			self._logger.warn("Could not convert %r to a valid integer when setting option %r" % (value, path))
			return

		self.set(path, intValue, force)

	def setBoolean(self, path, value, force=False):
		if value is None or isinstance(value, bool):
			self.set(path, value, force)
		elif value.lower() in valid_boolean_trues:
			self.set(path, True, force)
		else:
			self.set(path, False, force)

	def setBaseFolder(self, type, path, force=False):
		if type not in default_settings["folder"].keys():
			return None

		currentPath = self.getBaseFolder(type)
		defaultPath = self._getDefaultFolder(type)
		if (path is None or path == defaultPath) and "folder" in self._config.keys() and type in self._config["folder"].keys():
			del self._config["folder"][type]
			if not self._config["folder"]:
				del self._config["folder"]
			self._dirty = True
		elif (path != currentPath and path != defaultPath) or force:
			if not "folder" in self._config.keys():
				self._config["folder"] = {}
			self._config["folder"][type] = path
			self._dirty = True

def _resolveSettingsDir(applicationName):
	# taken from http://stackoverflow.com/questions/1084697/how-do-i-store-desktop-application-data-in-a-cross-platform-way-for-python
	if sys.platform == "darwin":
		from AppKit import NSSearchPathForDirectoriesInDomains
		# http://developer.apple.com/DOCUMENTATION/Cocoa/Reference/Foundation/Miscellaneous/Foundation_Functions/Reference/reference.html#//apple_ref/c/func/NSSearchPathForDirectoriesInDomains
		# NSApplicationSupportDirectory = 14
		# NSUserDomainMask = 1
		# True for expanding the tilde into a fully qualified path
		return os.path.join(NSSearchPathForDirectoriesInDomains(14, 1, True)[0], applicationName)
	elif sys.platform == "win32":
		return os.path.join(os.environ["APPDATA"], applicationName)
	else:
		return os.path.expanduser(os.path.join("~", "." + applicationName.lower()))<|MERGE_RESOLUTION|>--- conflicted
+++ resolved
@@ -6,11 +6,8 @@
 import os
 import yaml
 import logging
-<<<<<<< HEAD
 import re
-=======
 import uuid
->>>>>>> 8c8101bf
 
 APPNAME="OctoPrint"
 
@@ -86,7 +83,6 @@
 		"userManager": "octoprint.users.FilebasedUserManager",
 		"userfile": None
 	},
-<<<<<<< HEAD
 	"events": {
 		"systemCommandTrigger": {
 			"enabled": False
@@ -94,11 +90,10 @@
 		"gcodeCommandTrigger": {
 			"enabled": False
 		}
-=======
+	},
 	"api": {
 		"allow": False,
 		"key": ''.join('%02X' % ord(z) for z in uuid.uuid4().bytes)
->>>>>>> 8c8101bf
 	}
 }
 

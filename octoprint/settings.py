# coding=utf-8
__author__ = "Gina Häußge <osd@foosel.net>"
__license__ = 'GNU Affero General Public License http://www.gnu.org/licenses/agpl.html'

import sys
import os
import yaml
import logging
import re
import uuid

APPNAME="OctoPrint"

instance = None

def settings(init=False, configfile=None, basedir=None):
	global instance
	if instance is None:
		if init:
			instance = Settings(configfile, basedir)
		else:
			raise ValueError("Settings not initialized yet")
	return instance

default_settings = {
	"serial": {
		"port": None,
		"baudrate": None,
		"autoconnect": False,
		"log": False,
		"timeout": {
			"detection": 0.5,
			"connection": 2,
			"communication": 5
		}
	},
	"server": {
		"host": "0.0.0.0",
		"port": 5000
	},
	"webcam": {
		"stream": None,
		"snapshot": None,
		"ffmpeg": None,
		"bitrate": "5000k",
		"watermark": True,
		"flipH": False,
		"flipV": False
	},
	"feature": {
		"gCodeVisualizer": True,
		"waitForStartOnConnect": False,
		"alwaysSendChecksum": False,
		"sdSupport": True
	},
	"folder": {
		"uploads": None,
		"timelapse": None,
		"timelapse_tmp": None,
		"logs": None,
		"virtualSd": None
	},
	"temperature": {
		"profiles":
			[
				{"name": "ABS", "extruder" : 210, "bed" : 100 },
				{"name": "PLA", "extruder" : 180, "bed" : 60 }
			]
	},
	"printerParameters": {
		"movementSpeed": {
			"x": 6000,
			"y": 6000,
			"z": 200,
			"e": 300
		},
		"pauseTriggers": []
	},
	"appearance": {
		"name": "",
		"color": "default"
	},
	"controls": [],
	"system": {
		"actions": []
	},
	"accessControl": {
		"enabled": False,
		"userManager": "octoprint.users.FilebasedUserManager",
		"userfile": None
	},
<<<<<<< HEAD
	"curaEngine": {
		"enabled": False,
		"path": "/default/path/to/curaEngine/dir/",
		"config": "/default/path/to/your/curaEngine/config/file/"
		}
=======
	"events": {
		"systemCommandTrigger": {
			"enabled": False
		},
		"gcodeCommandTrigger": {
			"enabled": False
		}
	},
	"api": {
		"enabled": False,
		"key": ''.join('%02X' % ord(z) for z in uuid.uuid4().bytes)
	}
>>>>>>> e7f53844
}

valid_boolean_trues = ["true", "yes", "y", "1"]

class Settings(object):

	def __init__(self, configfile=None, basedir=None):
		self._logger = logging.getLogger(__name__)

		self.settings_dir = None

		self._config = None
		self._dirty = False

		self._init_settings_dir(basedir)

		if configfile is not None:
			self._configfile = configfile
		else:
			self._configfile = os.path.join(self.settings_dir, "config.yaml")
		self.load()

	def _init_settings_dir(self, basedir):
		if basedir is not None:
			self.settings_dir = basedir
		else:
			self.settings_dir = _resolveSettingsDir(APPNAME)

	def _getDefaultFolder(self, type):
		folder = default_settings["folder"][type]
		if folder is None:
			folder = os.path.join(self.settings_dir, type.replace("_", os.path.sep))
		return folder

	#~~ load and save

	def load(self):
		if os.path.exists(self._configfile) and os.path.isfile(self._configfile):
			with open(self._configfile, "r") as f:
				self._config = yaml.safe_load(f)
		# chamged from else to handle cases where the file exists, but is empty / 0 bytes
		if not self._config:
			self._config = {}

	def save(self, force=False):
		if not self._dirty and not force:
			return

		with open(self._configfile, "wb") as configFile:
			yaml.safe_dump(self._config, configFile, default_flow_style=False, indent="    ", allow_unicode=True)
			self._dirty = False
		self.load()

	#~~ getter

	def get(self, path):
		if len(path) == 0:
			return None

		config = self._config
		defaults = default_settings

		while len(path) > 1:
			key = path.pop(0)
			if key in config.keys() and key in defaults.keys():
				config = config[key]
				defaults = defaults[key]
			elif key in defaults.keys():
				config = {}
				defaults = defaults[key]
			else:
				return None

		k = path.pop(0)
		if not isinstance(k, (list, tuple)):
			keys = [k]
		else:
			keys = k

		results = []
		for key in keys:
			if key in config.keys():
				results.append(config[key])
			elif key in defaults:
				results.append(defaults[key])
			else:
				results.append(None)

		if not isinstance(k, (list, tuple)):
			return results.pop()
		else:
			return results

	def getInt(self, path):
		value = self.get(path)
		if value is None:
			return None

		try:
			return int(value)
		except ValueError:
			self._logger.warn("Could not convert %r to a valid integer when getting option %r" % (value, path))
			return None

	def getFloat(self, path):
		value = self.get(path)
		if value is None:
			return None

		try:
			return float(value)
		except ValueError:
			self._logger.warn("Could not convert %r to a valid integer when getting option %r" % (value, path))
			return None

	def getBoolean(self, path):
		value = self.get(path)
		if value is None:
			return None
		if isinstance(value, bool):
			return value
		return value.lower() in valid_boolean_trues

	def getBaseFolder(self, type):
		if type not in default_settings["folder"].keys():
			return None

		folder = self.get(["folder", type])
		if folder is None:
			folder = self._getDefaultFolder(type)

		if not os.path.isdir(folder):
			os.makedirs(folder)

		return folder

	def getFeedbackControls(self):
		feedbackControls = []
		for control in self.get(["controls"]):
			feedbackControls.extend(self._getFeedbackControls(control))
		return feedbackControls

	def _getFeedbackControls(self, control=None):
		if control["type"] == "feedback_command":
			pattern = control["regex"]
			try:
				matcher = re.compile(pattern)
				return [(control["name"], matcher, control["template"])]
			except:
				# invalid regex or something like this, we'll just skip this entry
				pass
		elif control["type"] == "section":
			result = []
			for c in control["children"]:
				result.extend(self._getFeedbackControls(c))
			return result
		else:
			return []

	def getPauseTriggers(self):
		triggers = {
			"enable": [],
			"disable": [],
			"toggle": []
		}
		for trigger in self.get(["printerParameters", "pauseTriggers"]):
			try:
				regex = trigger["regex"]
				type = trigger["type"]
				if type in triggers.keys():
					# make sure regex is valid
					re.compile(regex)
					# add to type list
					triggers[type].append(regex)
			except:
				# invalid regex or something like this, we'll just skip this entry
				pass

		result = {}
		for type in triggers.keys():
			if len(triggers[type]) > 0:
				result[type] = re.compile("|".join(map(lambda x: "(%s)" % x, triggers[type])))
		return result

	#~~ setter

	def set(self, path, value, force=False):
		if len(path) == 0:
			return

		config = self._config
		defaults = default_settings

		while len(path) > 1:
			key = path.pop(0)
			if key in config.keys() and key in defaults.keys():
				config = config[key]
				defaults = defaults[key]
			elif key in defaults.keys():
				config[key] = {}
				config = config[key]
				defaults = defaults[key]
			else:
				return

		key = path.pop(0)
		if not force and key in defaults.keys() and key in config.keys() and defaults[key] == value:
			del config[key]
			self._dirty = True
		elif force or (not key in config.keys() and defaults[key] != value) or (key in config.keys() and config[key] != value):
			if value is None:
				del config[key]
			else:
				config[key] = value
			self._dirty = True

	def setInt(self, path, value, force=False):
		if value is None:
			self.set(path, None, force)
			return

		try:
			intValue = int(value)
		except ValueError:
			self._logger.warn("Could not convert %r to a valid integer when setting option %r" % (value, path))
			return

		self.set(path, intValue, force)

	def setFloat(self, path, value, force=False):
		if value is None:
			self.set(path, None, force)
			return

		try:
			floatValue = float(value)
		except ValueError:
			self._logger.warn("Could not convert %r to a valid integer when setting option %r" % (value, path))
			return

		self.set(path, floatValue, force)

	def setBoolean(self, path, value, force=False):
		if value is None or isinstance(value, bool):
			self.set(path, value, force)
		elif value.lower() in valid_boolean_trues:
			self.set(path, True, force)
		else:
			self.set(path, False, force)

	def setBaseFolder(self, type, path, force=False):
		if type not in default_settings["folder"].keys():
			return None

		currentPath = self.getBaseFolder(type)
		defaultPath = self._getDefaultFolder(type)
		if (path is None or path == defaultPath) and "folder" in self._config.keys() and type in self._config["folder"].keys():
			del self._config["folder"][type]
			if not self._config["folder"]:
				del self._config["folder"]
			self._dirty = True
		elif (path != currentPath and path != defaultPath) or force:
			if not "folder" in self._config.keys():
				self._config["folder"] = {}
			self._config["folder"][type] = path
			self._dirty = True

def _resolveSettingsDir(applicationName):
	# taken from http://stackoverflow.com/questions/1084697/how-do-i-store-desktop-application-data-in-a-cross-platform-way-for-python
	if sys.platform == "darwin":
		from AppKit import NSSearchPathForDirectoriesInDomains
		# http://developer.apple.com/DOCUMENTATION/Cocoa/Reference/Foundation/Miscellaneous/Foundation_Functions/Reference/reference.html#//apple_ref/c/func/NSSearchPathForDirectoriesInDomains
		# NSApplicationSupportDirectory = 14
		# NSUserDomainMask = 1
		# True for expanding the tilde into a fully qualified path
		return os.path.join(NSSearchPathForDirectoriesInDomains(14, 1, True)[0], applicationName)
	elif sys.platform == "win32":
		return os.path.join(os.environ["APPDATA"], applicationName)
	else:
		return os.path.expanduser(os.path.join("~", "." + applicationName.lower()))<|MERGE_RESOLUTION|>--- conflicted
+++ resolved
@@ -89,13 +89,11 @@
 		"userManager": "octoprint.users.FilebasedUserManager",
 		"userfile": None
 	},
-<<<<<<< HEAD
 	"curaEngine": {
 		"enabled": False,
 		"path": "/default/path/to/curaEngine/dir/",
 		"config": "/default/path/to/your/curaEngine/config/file/"
-		}
-=======
+	},
 	"events": {
 		"systemCommandTrigger": {
 			"enabled": False
@@ -108,7 +106,6 @@
 		"enabled": False,
 		"key": ''.join('%02X' % ord(z) for z in uuid.uuid4().bytes)
 	}
->>>>>>> e7f53844
 }
 
 valid_boolean_trues = ["true", "yes", "y", "1"]

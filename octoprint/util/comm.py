--- conflicted
+++ resolved
@@ -64,7 +64,6 @@
 		self.bedTemp = 1.0
 		self.bedTargetTemp = 1.0
 
-<<<<<<< HEAD
 		self._virtualSd = settings().getBaseFolder("virtualSd")
 		self._sdPrinter = None
 		self._sdPrintingSemaphore = threading.Event()
@@ -73,12 +72,11 @@
 		self._selectedSdFilePos = None
 		self._writingToSd = False
 		self._newSdFilePos = None
-=======
+
 		self.currentLine = 0
 
 		waitThread = threading.Thread(target=self._sendWaitAfterTimeout)
 		waitThread.start()
->>>>>>> 08229598
 
 	def write(self, data):
 		if self.readList is None:
@@ -105,7 +103,6 @@
 		if 'M105' in data:
 			# send simulated temperature data
 			self.readList.append("ok T:%.2f /%.2f B:%.2f /%.2f @:64\n" % (self.temp, self.targetTemp, self.bedTemp, self.bedTargetTemp))
-<<<<<<< HEAD
 		elif 'M20' in data:
 			self._listSd()
 		elif 'M23' in data:
@@ -128,8 +125,19 @@
 		elif 'M30' in data:
 			filename = data.split(None, 1)[1].strip()
 			self._deleteSdFile(filename)
+		elif "M110" in data:
+			# reset current line
+			self.currentLine = int(re.search('N([0-9]+)', data).group(1))
+			self.readList.append("ok\n")
+		elif self.currentLine == 100:
+			# simulate a resend at line 100 of the last 5 lines
+			self.readList.append("Error: Line Number is not Last Line Number\n")
+			self.readList.append("rs %d\n" % (self.currentLine - 5))
 		elif len(data.strip()) > 0:
 			self.readList.append("ok\n")
+
+		if "*" in data:
+			self.currentLine += 1
 
 	def _listSd(self):
 		self.readList.append("Begin file list")
@@ -225,21 +233,6 @@
 		if os.path.exists(file) and os.path.isfile(file):
 			os.remove(file)
 		self.readList.append("ok")
-=======
-		elif "M110" in data:
-			# reset current line
-			self.currentLine = int(re.search('N([0-9]+)', data).group(1))
-			self.readList.append("ok\n")
-		elif self.currentLine == 100:
-			# simulate a resend at line 100 of the last 5 lines
-			self.readList.append("Error: Line Number is not Last Line Number\n")
-			self.readList.append("rs %d\n" % (self.currentLine - 5))
-		elif len(data.strip()) > 0:
-			self.readList.append("ok\n")
-
-		if "*" in data:
-			self.currentLine += 1
->>>>>>> 08229598
 
 	def readline(self):
 		if self.readList is None:
@@ -348,11 +341,7 @@
 		self._currentZ = -1
 		self._heatupWaitStartTime = 0
 		self._heatupWaitTimeLost = 0.0
-<<<<<<< HEAD
 		self._printStartTime = None
-		
-=======
-		self._printStartTime100 = None
 
 		self._alwaysSendChecksum = settings().getBoolean(["feature", "alwaysSendChecksum"])
 		self._currentLine = 1
@@ -362,7 +351,6 @@
 		self._sendNextLock = threading.Lock()
 		self._sendingLock = threading.Lock()
 
->>>>>>> 08229598
 		self.thread = threading.Thread(target=self._monitor)
 		self.thread.daemon = True
 		self.thread.start()
@@ -557,16 +545,9 @@
 			line = self._readline()
 			if line == None:
 				break
-<<<<<<< HEAD
 
 			##~~ Error handling
 			# No matter the state, if we see an error, goto the error state and store the error for reference.
-=======
-			
-
-			### Error detection
-			#No matter the state, if we see an error, goto the error state and store the error for reference.
->>>>>>> 08229598
 			if line.startswith('Error:'):
 				#Oh YEAH, consistency.
 				# Marlin reports an MIN/MAX temp error as "Error:x\n: Extruder switched off. MAXTEMP triggered !\n"
@@ -587,7 +568,6 @@
 					self._errorValue = line[6:]
 					self._changeState(self.STATE_ERROR)
 
-<<<<<<< HEAD
 			##~~ SD file list
 			# if we are currently receiving an sd file list, each line is just a filename, so just read it and abort processing
 			if self._sdFileList and not 'End file list' in line:
@@ -595,9 +575,6 @@
 				continue
 
 			##~~ Temperature processing
-=======
-			### Evaluate temperature status messages
->>>>>>> 08229598
 			if ' T:' in line or line.startswith('T:'):
 				try:
 					self._temp = float(re.search("-?[0-9\.]*", line.split('T:')[1]).group(0))
@@ -615,7 +592,6 @@
 					self._heatupWaitTimeLost = t - self._heatupWaitStartTime
 					self._heatupWaitStartTime = t
 
-<<<<<<< HEAD
 			##~~ SD Card handling
 			elif 'Begin file list' in line:
 				self._sdFiles = []
@@ -645,11 +621,7 @@
 				self._callback.mcSdPrintingDone()
 
 			##~~ Message handling
-			elif line.strip() != '' and line.strip() != 'ok' and not line.startswith('Resend:') and line != 'echo:Unknown command:""\n' and self.isOperational():
-=======
-			### Forward messages from the firmware
 			elif line.strip() != '' and line.strip() != 'ok' and not line.startswith("wait") and not line.startswith('Resend:') and line != 'echo:Unknown command:""\n' and self.isOperational():
->>>>>>> 08229598
 				self._callback.mcMessage(line)
 
 			### Baudrate detection
@@ -723,19 +695,13 @@
 			elif self._state == self.STATE_PRINTING:
 				if line == "" and time.time() > timeout:
 					self._log("Communication timeout during printing, forcing a line")
-<<<<<<< HEAD
 					line = 'ok'
 
 				# Even when printing request the temperature every 5 seconds.
-=======
-					line = "ok"
-				#Even when printing request the temperature every 5 seconds.
->>>>>>> 08229598
 				if time.time() > tempRequestTimeout:
 					self._commandQueue.put("M105")
 					tempRequestTimeout = time.time() + 5
 
-<<<<<<< HEAD
 				if self._sdPrinting:
 					if time.time() > sdStatusRequestTimeout:
 						self._commandQueue.put("M27")
@@ -746,30 +712,14 @@
 				else:
 					if 'ok' in line:
 						timeout = time.time() + 5
-						if not self._commandQueue.empty():
+                        if self._resendDelta is not None:
+                            self._resendNextCommand()
+                        elif not self._commandQueue.empty():
 							self._sendCommand(self._commandQueue.get())
 						else:
 							self._sendNext()
 					elif "resend" in line.lower() or "rs" in line:
-						try:
-							self._gcodePos = int(line.replace("N:"," ").replace("N"," ").replace(":"," ").split()[-1])
-						except:
-							if "rs" in line:
-								self._gcodePos = int(line.split()[1])
-=======
-				# ok -> send next command
-				if "ok" in line:
-					timeout = time.time() + 5
-					if self._resendDelta is not None:
-						self._resendNextCommand()
-					elif not self._commandQueue.empty():
-						self._sendCommand(self._commandQueue.get())
-					else:
-						self._sendNext()
-				# resend -> start resend procedure from requested line
-				elif "resend" in line.lower() or "rs" in line:
-					self._handleResendRequest(line)
->>>>>>> 08229598
+						self._handleResendRequest(line)
 		self._log("Connection closed, closing down monitor")
 
 	def _handleResendRequest(self, line):
@@ -933,34 +883,6 @@
 			self.close(True)
 
 	def _sendNext(self):
-<<<<<<< HEAD
-		if self._gcodePos >= len(self._gcodeList):
-			self._changeState(self.STATE_OPERATIONAL)
-			return
-		if self._gcodePos == 100:
-			self._printStartTime = time.time()
-		line = self._gcodeList[self._gcodePos]
-		if type(line) is tuple:
-			self._printSection = line[1]
-			line = line[0]
-		try:
-			if line == 'M0' or line == 'M1':
-				self.setPause(True)
-				line = 'M105'	#Don't send the M0 or M1 to the machine, as M0 and M1 are handled as an LCD menu pause.
-			if self._printSection in self._feedRateModifier:
-				line = re.sub('F([0-9]*)', lambda m: 'F' + str(int(int(m.group(1)) * self._feedRateModifier[self._printSection])), line)
-			if ('G0' in line or 'G1' in line) and 'Z' in line:
-				z = float(re.search('Z([0-9\.]*)', line).group(1))
-				if self._currentZ != z:
-					self._currentZ = z
-					self._callback.mcZChange(z)
-		except:
-			self._log("Unexpected error: %s" % (getExceptionString()))
-		checksum = reduce(lambda x,y:x^y, map(ord, "N%d%s" % (self._gcodePos, line)))
-		self._sendCommand("N%d%s*%d" % (self._gcodePos, line, checksum))
-		self._gcodePos += 1
-		self._callback.mcProgress()
-=======
 		with self._sendNextLock:
 			if self._gcodePos >= len(self._gcodeList):
 				self._changeState(self.STATE_OPERATIONAL)
@@ -987,7 +909,6 @@
 			self._sendCommand(line, True)
 			self._gcodePos += 1
 			self._callback.mcProgress(self._gcodePos)
->>>>>>> 08229598
 	
 	def sendCommand(self, cmd):
 		cmd = cmd.encode('ascii', 'replace')
@@ -1006,9 +927,7 @@
 		self._printSection = 'CUSTOM'
 		self._changeState(self.STATE_PRINTING)
 		self._printStartTime = time.time()
-<<<<<<< HEAD
-		for i in xrange(0, 6):
-			self._sendNext()
+		self._sendNext()
 
 	def selectSdFile(self, filename):
 		if not self.isOperational() or self.isPrinting():
@@ -1031,10 +950,6 @@
 		self._changeState(self.STATE_PRINTING)
 		self._printStartTime = time.time()
 
-=======
-		self._sendNext()
-	
->>>>>>> 08229598
 	def cancelPrint(self):
 		if self.isOperational():
 			self._changeState(self.STATE_OPERATIONAL)

# OctoPrint Changelog

<<<<<<< HEAD
## 1.2.0 (Unreleased)

### New Features

* Added internationalization of UI. Translations of OctoPrint are being crowd sourced via [Transifex](https://www.transifex.com/projects/p/octoprint/).
  The following translations are already available with more in the works:
  - Dutch (nl)
  - German (de)
  - French (fr)
  - Hebrew (he)
  - Norwegian (no)
  - Romanian (ro)
* New file list: Pagination is gone, no more (mobile incompatible) pop overs, instead scrollable and with instant
  search
* You can now define a folder (default: `~/.octoprint/watched`) to be watched for newly added GCODE (or -- if slicing
  support is enabled -- STL) files to automatically add.
* OctoPrint now has a [plugin system](http://docs.octoprint.org/en/devel/plugins/index.html) which allows extending its 
  core functionality.

### Improvements

* Logging is now configurable via config file
* Added last print time to additional GCODE file information
* Better error handling for capture issues during timelapse creation & more robust handling of missing images during
  timelapse creation
* Start counting the layers at 1 instead of 0 in the GCODE viewer
* Upgraded [Font Awesome](https://fortawesome.github.io/Font-Awesome/) to version 3.2.1
* Better error reporting for timelapse rendering and system commands
* Custom control can now be defined so that they show a Confirm dialog with configurable text before executing 
  ([#532](https://github.com/foosel/OctoPrint/issues/532) and [#590](https://github.com/foosel/OctoPrint/pull/590))
* Slicing has been greatly improved:
  * It now allows for a definition of slicing profiles to use for slicing plus overrides which can be defined per slicing 
    job (defining overrides is not yet part of the UI but it's on the roadmap). 
  * Slicers themselves are integrated into the system via ``SlicingPlugins``. 
  * The [Cura integration](https://github.com/daid/Cura) has changed in such a way that OctoPrint now calls the 
    [CuraEngine](https://github.com/Ultimaker/CuraEngine) directly instead of depending on the full Cura installation. See 
    [the wiki](https://github.com/foosel/OctoPrint/wiki/Plugin:-Cura) for instructions on how to change your setup to 
    accommodate the new integration.
  * The "Slicing done" notification is now colored green ([#558](https://github.com/foosel/OctoPrint/issues/558)).
* File management now supports STL files as first class citizens (including UI adjustments to allow management of
  uploaded STL files including removal and reslicing) and also allows folders (not yet supported by UI)
* Also interpret lines starting with "!!" as errors

### Bug Fixes

* [#435](https://github.com/foosel/OctoPrint/issues/435) - Always interpret negative duration (e.g. for print time left)
  as 0
* [#633](https://github.com/foosel/OctoPrint/issues/633) - Correctly interpret temperature lines from multi extruder 
  setups under Smoothieware
* Various fixes of bugs in newly introduced features and improvements:
  * [#625](https://github.com/foosel/OctoPrint/pull/625) - Newly added GCODE files were not being added to the analysis
    queue

## 1.1.1 (Unreleased)
=======
## 1.1.2 (Unreleased)

### Bug Fixes

* [#634](https://github.com/foosel/OctoPrint/pull/634) - Fixed missing `branch` fields in version dicts generated
  by versioneer

## 1.1.1 (2014-10-27)
>>>>>>> 9692b709

### Improvements

* The API is now enabled by default and the API key -- if not yet set -- will be automatically generated on first
  server start and written back into ``config.yaml``
* Event subscriptions are now enabled by default (it was an accident that they weren't)
* Generate the key used for session hashing individually for each server instance
* Generate the salt used for hashing user passwords individually for each server instance

### Bug Fixes

* [#580](https://github.com/foosel/OctoPrint/issues/580) - Properly unset job data when instructed so by callers
* [#604](https://github.com/foosel/OctoPrint/issues/604) - Properly initialize settings basedir on server startup
* [IRC] Also allow downloading .g files via Tornado

## 1.1.0 (2014-09-03)

### New Features

* New REST API, including User API Keys additionally to the global API key. Please note that **this will break existing 
  API clients** as it replaces the old API (same endpoint). You can find the documentation of the new API at
  [docs.octoprint.org](http://docs.octoprint.org/en/1.1.0/api/index.html).
* New Event structure allows more flexibility regarding payload data, configuration files will be migrated automatically.
  You can find the documentation of the new event format and its usage at [docs.octoprint.org](http://docs.octoprint.org/en/1.1.0/events/index.html).
* Support for multi extruder setups. With this OctoPrint now in theory supports an unlimited amount of extruders, however
  for now it's artificially limited to 9.
* Log files can be accessed from within the browser via the Settings dialog ([#361](https://github.com/foosel/OctoPrint/pull/361))
* Timelapses can now have a post-roll duration configured which will be rendered into the video too to not let it
  end so abruptly ([#384](https://github.com/foosel/OctoPrint/issues/384))
* The terminal tab now has a command history ([#388](https://github.com/foosel/OctoPrint/pull/388))

### Improvements

* Stopping the application via Ctrl-C produces a less scary message ([#277](https://github.com/foosel/OctoPrint/pull/277))
* Webcam stream is disabled when control tab is not in focus, reduces bandwidth ([#316](https://github.com/foosel/OctoPrint/issues/316))
* M and G commands entered in Terminal tab are automatically converted to uppercase
* GCODE viewer now only loads automatically if GCODE file size is beneath certain threshold (different ones for desktop
  and mobile devices), only actually loads file if user acknowledges that this might be too much for his browser
* Added time needed for printing file to PrintDone event's payload ([#333](https://github.com/foosel/OctoPrint/issues/333))
* Also provide the filename (basename without the path) in print events
* Support for circular beds in the GCODE viewer ([#407](https://github.com/foosel/OctoPrint/pull/407))
* The dimensions of the print bed can now be configured via the Settings ([#396](https://github.com/foosel/OctoPrint/pull/396))
* Target temperature reporting format of Repetier Firmware is now supported as well ([360](https://github.com/foosel/OctoPrint/issues/360))
* Version tracking now based on git tagging and [versioneer](https://github.com/warner/python-versioneer/). Version number,
  git commit and branch get reported in the format `<version tag>-<commits since then>-g<commit hash> (<branch> branch)`, 
  e.g. `1.2.0-dev-172-ga48b5de (devel branch)`.
* Made "Center viewport on model" and "Zoom in on model" in the GCODE viewer automatically deselect and de-apply if 
  viewport gets manipulated by the user ([#398](https://github.com/foosel/OctoPrint/issues/398))
* GCODE viewer now interprets inverted axes for printer control and mirrors print bed accordingly ([#431](https://github.com/foosel/OctoPrint/issues/431))
* Added `clean` command to `setup.py`, removes old build artifacts (mostly interesting for developers)
* Added version resource on API which reports application and API version
* Made the navbar static instead of fixed to improve usability on mobile devices ([#257](https://github.com/foosel/OctoPrint/issues/257))
* Switch to password field upon enter in username field, submit login form upon enter in password field
* Changed default path to OctoPrint executable in included init-script to `/usr/local/bin/octoprint` (the default when
  installing via `python setup.py install`)

### Bug Fixes

* Properly calculate time deltas (forgot to factor in days)
* [#35](https://github.com/foosel/OctoPrint/issues/35) - GCODE viewer has been modularized, options are now functional
* [#337](https://github.com/foosel/OctoPrint/issues/337) - Also recognize `--iknowwhatimdoing` when running as daemon
* [#357](https://github.com/foosel/OctoPrint/issues/357) - Do not run GCODE analyzer when a print is ongoing
* [#381](https://github.com/foosel/OctoPrint/issues/381) - Only list those SD files that have an ASCII filename
* Fixed a race condition that could occur when pressing "Print" (File not opened yet, but attempt to read from it)
* [#398](https://github.com/foosel/OctoPrint/issues/398) - Fixed interfering options in GCODE viewer
* [#399](https://github.com/foosel/OctoPrint/issues/399) & [360](https://github.com/foosel/OctoPrint/issues/360) - Leave 
  bed temperature unset when not detected (instead of dying a horrible death)
* [#492](https://github.com/foosel/OctoPrint/issues/492) - Fixed a race condition which could lead to an attempt to read
  from an already closed serial port, causing an error to be displayed to the user
* [#257](https://github.com/foosel/OctoPrint/issues/257) - Logging in on mobile devices should now work
* [#476](https://github.com/foosel/OctoPrint/issues/476) - Also update the metadata correctly when an analysis finishes
* Various fixes of bugs in newly introduced features and improvements:
  - [#314](https://github.com/foosel/OctoPrint/issues/314) - Use G28 for homing (G1 was copy and paste error)
  - [#317](https://github.com/foosel/OctoPrint/issues/317) - Fixed "load and print" function
  - [#326](https://github.com/foosel/OctoPrint/issues/326) - Fixed refresh of SD file list
  - [#338](https://github.com/foosel/OctoPrint/issues/338) - Refetch file list when deleting a file
  - [#339](https://github.com/foosel/OctoPrint/issues/339) - More error resilience when handling temperature offset data from the backend
  - [#345](https://github.com/foosel/OctoPrint/issues/345) - Also recognize such temperature reports that do not contain a `T:` but a `T0:`
  - [#377](https://github.com/foosel/OctoPrint/pull/377) - URLs in API examples fixed
  - [#378](https://github.com/foosel/OctoPrint/pull/378) - Fixed crash of API call when `getStartTime()` returns None
  - [#379](https://github.com/foosel/OctoPrint/pull/379) - Corrected response code for connection success
  - [#414](https://github.com/foosel/OctoPrint/pull/414) - Fix style attribute for Actual column header

([Commits](https://github.com/foosel/OctoPrint/compare/1.0.0...1.1.0))

## 1.0.0 (2014-06-22)

First release with new versioning scheme.<|MERGE_RESOLUTION|>--- conflicted
+++ resolved
@@ -1,6 +1,5 @@
 # OctoPrint Changelog
 
-<<<<<<< HEAD
 ## 1.2.0 (Unreleased)
 
 ### New Features
@@ -43,6 +42,7 @@
 * File management now supports STL files as first class citizens (including UI adjustments to allow management of
   uploaded STL files including removal and reslicing) and also allows folders (not yet supported by UI)
 * Also interpret lines starting with "!!" as errors
+* Added deletion of pyc files to the `python setup.py clean` command
 
 ### Bug Fixes
 
@@ -54,8 +54,6 @@
   * [#625](https://github.com/foosel/OctoPrint/pull/625) - Newly added GCODE files were not being added to the analysis
     queue
 
-## 1.1.1 (Unreleased)
-=======
 ## 1.1.2 (Unreleased)
 
 ### Bug Fixes
@@ -64,7 +62,6 @@
   by versioneer
 
 ## 1.1.1 (2014-10-27)
->>>>>>> 9692b709
 
 ### Improvements
 

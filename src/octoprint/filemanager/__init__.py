--- conflicted
+++ resolved
@@ -295,15 +295,11 @@
 
 		import time
 		start_time = time.time()
-<<<<<<< HEAD
 		eventManager().fire(Events.SLICING_STARTED, {"stl": source_path,
 		                                             "stl_location": source_location,
 		                                             "gcode": dest_path,
 		                                             "gcode_location": dest_location,
-		                                             "progressAvailable": slicer.get_slicer_properties()["progress_report"] if slicer else False})
-=======
-		eventManager().fire(Events.SLICING_STARTED, {"stl": source_path, "gcode": dest_path, "progressAvailable": slicer.get_slicer_properties().get("progress_report", False) if slicer else False})
->>>>>>> dbf1273e
+		                                             "progressAvailable": slicer.get_slicer_properties().get("progress_report", False) if slicer else False})
 
 		import tempfile
 		f = tempfile.NamedTemporaryFile(suffix=".gco", delete=False)

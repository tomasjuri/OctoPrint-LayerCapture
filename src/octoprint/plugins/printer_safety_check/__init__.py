# -*- coding: utf-8 -*-
from __future__ import absolute_import, division, print_function, unicode_literals

__license__ = 'GNU Affero General Public License http://www.gnu.org/licenses/agpl.html'
__copyright__ = "Copyright (C) 2018 The OctoPrint Project - Released under terms of the AGPLv3 License"

import octoprint.plugin

from octoprint.events import Events
<<<<<<< HEAD
from octoprint.access import USER_GROUP
from octoprint.access.permissions import Permissions
from octoprint.util.version import get_comparable_version
=======
from octoprint.server import user_permission

from .checks.firmware_unsafe import FirmwareUnsafeChecks
>>>>>>> 4a64bc60

import flask
from flask_babel import gettext

import textwrap

TERMINAL_SAFETY_WARNING = """
!!!!!!!!!!!!!!!!!!!!!!!!!!!!!!!!!!!!!!!!!!!!!!!!!!!!!!!!!!!!!!!!!!!!!!!!!!!
{message}

Learn more at https://faq.octoprint.org/warning-{warning_type}
!!!!!!!!!!!!!!!!!!!!!!!!!!!!!!!!!!!!!!!!!!!!!!!!!!!!!!!!!!!!!!!!!!!!!!!!!!!

"""

SAFETY_CHECKS = {
<<<<<<< HEAD
	"firmware-unsafe": dict(m115=(ANETA8_M115_TEST, IME_M115_TEST, MALYANM200_M115_TEST, MICRO3D_M115_TEST,
	                              REPETIER_BEFORE_092_M115_TEST),
	                        received=(ANYCUBIC_RECEIVED_TEST, CR10S_RECEIVED_TEST, ENDER3_RECEIVED_TEST),
	                        cap=(THERMAL_PROTECTION_CAP_TEST,),
	                        message=gettext("Your printer's firmware is known to lack mandatory safety features (e.g. "
	                                        "thermal runaway protection). This is a fire risk."))
=======
	"firmware-unsafe": FirmwareUnsafeChecks.as_dict()
>>>>>>> 4a64bc60
}

class PrinterSafetyCheckPlugin(octoprint.plugin.AssetPlugin,
                               octoprint.plugin.EventHandlerPlugin,
                               octoprint.plugin.SimpleApiPlugin,
                               octoprint.plugin.TemplatePlugin):

	# noinspection PyMissingConstructor
	def __init__(self):
		self._warnings = dict()
		self._scan_received = True

	##~~ TemplatePlugin API

	def get_template_configs(self):
		return [
			dict(type="sidebar",
			     name=gettext("Printer Safety Warning"),
			     data_bind="visible: printerState.isOperational() && loginState.isAdmin() && warnings().length > 0",
			     icon="exclamation-triangle",
			     styles_wrapper=["display: none"])
		]

	##~~ AssetPlugin API

	def get_assets(self):
		return dict(js=("js/printer_safety_check.js",),
		            clientjs=("clientjs/printer_safety_check.js",),
		            css=("css/printer_safety_check.css",),
		            less=("less/printer_safety_check.less",))

	##~~ EventHandlerPlugin API

	def on_event(self, event, payload):
		if event == Events.DISCONNECTED:
			self._reset_warnings()
			self._reset_state()
			self._reset_checks()

	##~~ SimpleApiPlugin API

	def on_api_get(self, request):
		if not Permissions.PLUGIN_PRINTER_SAFETY_CHECK_DISPLAY.can():
			return flask.make_response("Insufficient rights", 403)
		return flask.jsonify(self._warnings)

	##~~ GCODE received hook handler

	def on_gcode_received(self, comm_instance, line, *args, **kwargs):
		if self._scan_received:
			self._run_checks("received", line)
		return line

	##~~ Firmware info hook handler

	def on_firmware_info_received(self, comm_instance, firmware_name, firmware_data):
		self._run_checks("m115", firmware_name, firmware_data)
		self._scan_received = False

	##~~ Firmware capability hook handler

	def on_firmware_cap_received(self, comm_instance, cap, enabled, all_caps):
		self._run_checks("cap", cap, enabled)

	##~~ Additional permissions hook handler

	def get_additional_permissions(self):
		return [
			dict(key="DISPLAY",
			     name="Display printer safety warnings",
			     description=gettext("Allows to see printer safety warnings"),
			     roles=["display"],
			     default_groups=[USER_GROUP])
		]

	##~~ Helpers

	def _run_checks(self, check_type, *args, **kwargs):
		changes = False

		for warning_type, check_data in SAFETY_CHECKS.items():
			checks = check_data.get("checks")
			message = check_data.get("message")
			if not checks or not message:
				continue

			for check in checks:
				if not check.active:
					# skip non active checks
					continue

				method = getattr(check, check_type, None)
				if not callable(method):
					# skip uncallable checks
					continue

				# execute method
				try:
					method(*args, **kwargs)
				except:
					self._logger.exception("There was an error running method {} on check {!r}".format(check_type, check))
					continue

				# check if now triggered
				if check.triggered:
					self._register_warning(warning_type, message)

					# noinspection PyUnresolvedReferences
					self._event_bus.fire(Events.PLUGIN_PRINTER_SAFETY_CHECK_WARNING, dict(check_name=check.name,
					                                                                      warning_type=warning_type))
					changes = True
					break

		if changes:
			self._ping_clients()

	def _register_warning(self, warning_type, message):
		self._log_to_terminal(TERMINAL_SAFETY_WARNING.format(message="\n".join(textwrap.wrap(message, 75)),
		                                                     warning_type=warning_type))
		self._warnings[warning_type] = message

	def _reset_warnings(self):
		self._warnings.clear()
		self._ping_clients()

	def _reset_state(self):
		self._scan_received = True

	def _reset_checks(self):
		for warning_type, check_data in SAFETY_CHECKS.items():
			checks = check_data.get("checks")
			if not checks:
				continue

			for check in checks:
				check.reset()

	def _log_to_terminal(self, message):
		if self._printer:
			lines = message.split("\n")
			self._printer.log_lines(*lines)

	def _ping_clients(self):
		self._plugin_manager.send_plugin_message(self._identifier, dict(type="update"))


def register_custom_events(*args, **kwargs):
	return ["warning",]


__plugin_name__ = "Printer Safety Check"
__plugin_author__ = "Gina Häußge"
__plugin_url__ = "http://docs.octoprint.org/en/master/bundledplugins/printer_safety_check.html"
__plugin_description__ = "Checks for unsafe printers/printer firmwares"
__plugin_disabling_discouraged__ = gettext("Without this plugin OctoPrint will no longer be able to "
                                           "check if the printer it is connected to has a known safety"
                                           "issue and inform you about that fact.")
__plugin_license__ = "AGPLv3"
__plugin_implementation__ = PrinterSafetyCheckPlugin()
__plugin_hooks__ = {
	"octoprint.comm.protocol.gcode.received": __plugin_implementation__.on_gcode_received,
	"octoprint.comm.protocol.firmware.info": __plugin_implementation__.on_firmware_info_received,
	"octoprint.comm.protocol.firmware.capabilities": __plugin_implementation__.on_firmware_cap_received,
	"octoprint.events.register_custom_events": register_custom_events,
	"octoprint.access.permissions": __plugin_implementation__.get_additional_permissions
}
<|MERGE_RESOLUTION|>--- conflicted
+++ resolved
@@ -7,15 +7,10 @@
 import octoprint.plugin
 
 from octoprint.events import Events
-<<<<<<< HEAD
 from octoprint.access import USER_GROUP
 from octoprint.access.permissions import Permissions
-from octoprint.util.version import get_comparable_version
-=======
-from octoprint.server import user_permission
 
 from .checks.firmware_unsafe import FirmwareUnsafeChecks
->>>>>>> 4a64bc60
 
 import flask
 from flask_babel import gettext
@@ -32,16 +27,7 @@
 """
 
 SAFETY_CHECKS = {
-<<<<<<< HEAD
-	"firmware-unsafe": dict(m115=(ANETA8_M115_TEST, IME_M115_TEST, MALYANM200_M115_TEST, MICRO3D_M115_TEST,
-	                              REPETIER_BEFORE_092_M115_TEST),
-	                        received=(ANYCUBIC_RECEIVED_TEST, CR10S_RECEIVED_TEST, ENDER3_RECEIVED_TEST),
-	                        cap=(THERMAL_PROTECTION_CAP_TEST,),
-	                        message=gettext("Your printer's firmware is known to lack mandatory safety features (e.g. "
-	                                        "thermal runaway protection). This is a fire risk."))
-=======
 	"firmware-unsafe": FirmwareUnsafeChecks.as_dict()
->>>>>>> 4a64bc60
 }
 
 class PrinterSafetyCheckPlugin(octoprint.plugin.AssetPlugin,

# coding=utf-8
from __future__ import absolute_import

__author__ = "Gina Häußge <osd@foosel.net>"
__license__ = 'GNU Affero General Public License http://www.gnu.org/licenses/agpl.html'
__copyright__ = "Copyright (C) 2015 The OctoPrint Project - Released under terms of the AGPLv3 License"


import octoprint.plugin
import octoprint.plugin.core

from octoprint.settings import valid_boolean_trues
from octoprint.server.util.flask import restricted_access
from octoprint.server import admin_permission, VERSION
from octoprint.util.pip import PipCaller, UnknownPip

from flask import jsonify, make_response
from flask.ext.babel import gettext

import logging
import sarge
import sys
import requests
import re
import os
import pkg_resources

class PluginManagerPlugin(octoprint.plugin.SimpleApiPlugin,
                          octoprint.plugin.TemplatePlugin,
                          octoprint.plugin.AssetPlugin,
                          octoprint.plugin.SettingsPlugin,
                          octoprint.plugin.StartupPlugin,
                          octoprint.plugin.BlueprintPlugin):

	def __init__(self):
		self._pending_enable = set()
		self._pending_disable = set()
		self._pending_install = set()
		self._pending_uninstall = set()

		self._pip_caller = None

		self._repository_available = False
		self._repository_plugins = []
		self._repository_cache_path = None
		self._repository_cache_ttl = 0

		self._console_logger = None

	def initialize(self):
		self._console_logger = logging.getLogger("octoprint.plugins.pluginmanager.console")
		self._repository_cache_path = os.path.join(self.get_plugin_data_folder(), "plugins.json")
		self._repository_cache_ttl = self._settings.get_int(["repository_ttl"]) * 60

		self._pip_caller = PipCaller(configured=self._settings.get(["pip"]),
		                             force_user=self._settings.get_boolean(["pip_force_user"]))
		self._pip_caller.on_log_call = self._log_call
		self._pip_caller.on_log_stdout = self._log_stdout
		self._pip_caller.on_log_stderr = self._log_stderr

	##~~ Body size hook

	def increase_upload_bodysize(self, current_max_body_sizes, *args, **kwargs):
		# set a maximum body size of 50 MB for plugin archive uploads
		return [("POST", r"/upload_archive", 50 * 1024 * 1024)]

	##~~ StartupPlugin

	def on_startup(self, host, port):
		console_logging_handler = logging.handlers.RotatingFileHandler(self._settings.get_plugin_logfile_path(postfix="console"), maxBytes=2*1024*1024)
		console_logging_handler.setFormatter(logging.Formatter("%(asctime)s %(message)s"))
		console_logging_handler.setLevel(logging.DEBUG)

		self._console_logger.addHandler(console_logging_handler)
		self._console_logger.setLevel(logging.DEBUG)
		self._console_logger.propagate = False

		self._repository_available = self._fetch_repository_from_disk()

	##~~ SettingsPlugin

	def get_settings_defaults(self):
		return dict(
			repository="http://plugins.octoprint.org/plugins.json",
			repository_ttl=24*60,
			pip=None,
			pip_args=None,
			pip_force_user=False,
			dependency_links=False,
			hidden=[]
		)

	def on_settings_save(self, data):
		old_pip = self._settings.get(["pip"])
		octoprint.plugin.SettingsPlugin.on_settings_save(self, data)
		new_pip = self._settings.get(["pip"])

		self._repository_cache_ttl = self._settings.get_int(["repository_ttl"]) * 60
		self._pip_caller.force_user = self._settings.get_boolean(["pip_force_user"])
		if old_pip != new_pip:
			self._pip_caller.configured = new_pip
			try:
				self._pip_caller.trigger_refresh()
			except:
				self._pip_caller

	##~~ AssetPlugin

	def get_assets(self):
		return dict(
			js=["js/pluginmanager.js"],
			css=["css/pluginmanager.css"],
			less=["less/pluginmanager.less"]
		)

	##~~ TemplatePlugin

	def get_template_configs(self):
		return [
			dict(type="settings", name=gettext("Plugin Manager"), template="pluginmanager_settings.jinja2", custom_bindings=True),
			dict(type="about", name=gettext("Plugin Licenses"), template="pluginmanager_about.jinja2")
		]

	def get_template_vars(self):
		plugins = sorted(self._get_plugins(), key=lambda x: x["name"].lower())
		return dict(
			all=plugins,
			thirdparty=filter(lambda p: not p["bundled"], plugins)
		)

	def get_template_types(self, template_sorting, template_rules, *args, **kwargs):
		return [
			("about_thirdparty", dict(), dict(template=lambda x: x + "_about_thirdparty.jinja2"))
		]

	##~~ BlueprintPlugin

	@octoprint.plugin.BlueprintPlugin.route("/upload_archive", methods=["POST"])
	@restricted_access
	@admin_permission.require(403)
	def upload_archive(self):
		import flask

		input_name = "file"
		input_upload_path = input_name + "." + self._settings.global_get(["server", "uploads", "pathSuffix"])
		input_upload_name = input_name + "." + self._settings.global_get(["server", "uploads", "nameSuffix"])

		if input_upload_path not in flask.request.values or input_upload_name not in flask.request.values:
			return flask.make_response("No file included", 400)
		upload_path = flask.request.values[input_upload_path]
		upload_name = flask.request.values[input_upload_name]

		exts = filter(lambda x: upload_name.lower().endswith(x), (".zip", ".tar.gz", ".tgz", ".tar"))
		if not len(exts):
			return flask.make_response("File doesn't have a valid extension for a plugin archive", 400)

		ext = exts[0]

		import tempfile
		import shutil
		import os

		archive = tempfile.NamedTemporaryFile(delete=False, suffix="{ext}".format(**locals()))
		try:
			archive.close()
			shutil.copy(upload_path, archive.name)
			return self.command_install(path=archive.name, force="force" in flask.request.values and flask.request.values["force"] in valid_boolean_trues)
		finally:
			try:
				os.remove(archive.name)
			except Exception as e:
				self._logger.warn("Could not remove temporary file {path} again: {message}".format(path=archive.name, message=str(e)))

	##~~ SimpleApiPlugin

	def get_api_commands(self):
		return {
			"install": ["url"],
			"uninstall": ["plugin"],
			"enable": ["plugin"],
			"disable": ["plugin"],
			"refresh_repository": []
		}

	def on_api_get(self, request):
		if not admin_permission.can():
			return make_response("Insufficient rights", 403)

		if "refresh_repository" in request.values and request.values["refresh_repository"] in valid_boolean_trues:
			self._repository_available = self._refresh_repository()

		return jsonify(plugins=self._get_plugins(),
		               repository=dict(
		                   available=self._repository_available,
		                   plugins=self._repository_plugins
		               ),
		               os=self._get_os(),
<<<<<<< HEAD
		               octoprint=self._get_octoprint_version_string(),
=======
		               octoprint=VERSION,
>>>>>>> e8bd29ef
		               pip=dict(
		                   available=self._pip_caller.available,
		                   command=self._pip_caller.command,
		                   version=self._pip_caller.version_string,
		                   install_dir=self._pip_caller.install_dir,
		                   use_sudo=self._pip_caller.use_sudo,
		                   use_user=self._pip_caller.use_user,
		                   virtual_env=self._pip_caller.virtual_env,
		                   additional_args=self._settings.get(["pip_args"])
		               ))

	def on_api_command(self, command, data):
		if not admin_permission.can():
			return make_response("Insufficient rights", 403)

		if self._printer.is_printing() or self._printer.is_paused():
			# do not update while a print job is running
			return make_response("Printer is currently printing or paused", 409)

		if command == "install":
			url = data["url"]
			plugin_name = data["plugin"] if "plugin" in data else None
			return self.command_install(url=url,
			                            force="force" in data and data["force"] in valid_boolean_trues,
			                            dependency_links="dependency_links" in data and data["dependency_links"] in valid_boolean_trues,
			                            reinstall=plugin_name)

		elif command == "uninstall":
			plugin_name = data["plugin"]
			if not plugin_name in self._plugin_manager.plugins:
				return make_response("Unknown plugin: %s" % plugin_name, 404)

			plugin = self._plugin_manager.plugins[plugin_name]
			return self.command_uninstall(plugin)

		elif command == "enable" or command == "disable":
			plugin_name = data["plugin"]
			if not plugin_name in self._plugin_manager.plugins:
				return make_response("Unknown plugin: %s" % plugin_name, 404)

			plugin = self._plugin_manager.plugins[plugin_name]
			return self.command_toggle(plugin, command)

	def command_install(self, url=None, path=None, force=False, reinstall=None, dependency_links=False):
		if url is not None:
			pip_args = ["install", sarge.shell_quote(url)]
		elif path is not None:
			pip_args = ["install", sarge.shell_quote(path)]
		else:
			raise ValueError("Either url or path must be provided")

		if dependency_links or self._settings.get_boolean(["dependency_links"]):
			pip_args.append("--process-dependency-links")

		all_plugins_before = self._plugin_manager.find_plugins()

		success_string = "Successfully installed"
		failure_string = "Could not install"
		try:
			returncode, stdout, stderr = self._call_pip(pip_args)
		except:
			self._logger.exception("Could not install plugin from %s" % url)
			return make_response("Could not install plugin from url, see the log for more details", 500)
		else:
			if force:
				pip_args += ["--ignore-installed", "--force-reinstall", "--no-deps"]
				try:
					returncode, stdout, stderr = self._call_pip(pip_args)
				except:
					self._logger.exception("Could not install plugin from %s" % url)
					return make_response("Could not install plugin from url, see the log for more details", 500)

		try:
			result_line = filter(lambda x: x.startswith(success_string) or x.startswith(failure_string), stdout)[-1]
		except IndexError:
			result = dict(result=False, reason="Could not parse output from pip")
			self._send_result_notification("install", result)
			return jsonify(result)

		# The final output of a pip install command looks something like this:
		#
		#   Successfully installed OctoPrint-Plugin-1.0 Dependency-One-0.1 Dependency-Two-9.3
		#
		# or this:
		#
		#   Successfully installed OctoPrint-Plugin Dependency-One Dependency-Two
		#   Cleaning up...
		#
		# So we'll need to fetch the "Successfully installed" line, strip the "Successfully" part, then split by whitespace
		# and strip to get all installed packages.
		#
		# We then need to iterate over all known plugins and see if either the package name or the package name plus
		# version number matches one of our installed packages. If it does, that's our installed plugin.
		#
		# Known issue: This might return the wrong plugin if more than one plugin was installed through this
		# command (e.g. due to pulling in another plugin as dependency). It should be safe for now though to
		# consider this a rare corner case. Once it becomes a real problem we'll just extend the plugin manager
		# so that it can report on more than one installed plugin.

		result_line = result_line.strip()
		if not result_line.startswith(success_string):
			result = dict(result=False, reason="Pip did not report successful installation")
			self._send_result_notification("install", result)
			return jsonify(result)

		installed = map(lambda x: x.strip(), result_line[len(success_string):].split(" "))
		all_plugins_after = self._plugin_manager.find_plugins(existing=dict(), ignore_uninstalled=False)

		for key, plugin in all_plugins_after.items():
			if plugin.origin is None or plugin.origin.type != "entry_point":
				continue

			package_name = plugin.origin.package_name
			package_version = plugin.origin.package_version
			versioned_package = "{package_name}-{package_version}".format(**locals())

			if package_name in installed or versioned_package in installed:
				# exact match, we are done here
				new_plugin_key = key
				new_plugin = plugin
				break

			else:
				# it might still be a version that got stripped by python's package resources, e.g. 1.4.5a0 => 1.4.5a
				found = False

				for inst in installed:
					if inst.startswith(versioned_package):
						found = True
						break

				if found:
					new_plugin_key = key
					new_plugin = plugin
					break
		else:
			self._logger.warn("The plugin was installed successfully, but couldn't be found afterwards to initialize properly during runtime. Please restart OctoPrint.")
			result = dict(result=True, url=url, needs_restart=True, needs_refresh=True, was_reinstalled=False, plugin="unknown")
			self._send_result_notification("install", result)
			return jsonify(result)

		self._plugin_manager.reload_plugins()
		needs_restart = self._plugin_manager.is_restart_needing_plugin(new_plugin) or new_plugin_key in all_plugins_before or reinstall is not None
		needs_refresh = new_plugin.implementation and isinstance(new_plugin.implementation, octoprint.plugin.ReloadNeedingPlugin)

		is_reinstall = self._plugin_manager.is_plugin_marked(new_plugin_key, "uninstalled")
		self._plugin_manager.mark_plugin(new_plugin_key,
		                                 uninstalled=False,
		                                 installed=not is_reinstall and needs_restart)

		self._plugin_manager.log_all_plugins()

		result = dict(result=True, url=url, needs_restart=needs_restart, needs_refresh=needs_refresh, was_reinstalled=new_plugin_key in all_plugins_before or reinstall is not None, plugin=self._to_external_representation(new_plugin))
		self._send_result_notification("install", result)
		return jsonify(result)

	def command_uninstall(self, plugin):
		if plugin.key == "pluginmanager":
			return make_response("Can't uninstall Plugin Manager", 403)

		if not plugin.managable:
			return make_response("Plugin is not managable and hence cannot be uninstalled", 403)

		if plugin.bundled:
			return make_response("Bundled plugins cannot be uninstalled", 403)

		if plugin.origin is None:
			self._logger.warn(u"Trying to uninstall plugin {plugin} but origin is unknown".format(**locals()))
			return make_response("Could not uninstall plugin, its origin is unknown")

		if plugin.origin.type == "entry_point":
			# plugin is installed through entry point, need to use pip to uninstall it
			origin = plugin.origin[3]
			if origin is None:
				origin = plugin.origin[2]

			pip_args = ["uninstall", "--yes", origin]
			try:
				self._call_pip(pip_args)
			except:
				self._logger.exception(u"Could not uninstall plugin via pip")
				return make_response("Could not uninstall plugin via pip, see the log for more details", 500)

		elif plugin.origin.type == "folder":
			import os
			import shutil
			full_path = os.path.realpath(plugin.location)

			if os.path.isdir(full_path):
				# plugin is installed via a plugin folder, need to use rmtree to get rid of it
				self._log_stdout(u"Deleting plugin from {folder}".format(folder=plugin.location))
				shutil.rmtree(full_path)
			elif os.path.isfile(full_path):
				self._log_stdout(u"Deleting plugin from {file}".format(file=plugin.location))
				os.remove(full_path)

				if full_path.endswith(".py"):
					pyc_file = "{full_path}c".format(**locals())
					if os.path.isfile(pyc_file):
						os.remove(pyc_file)

		else:
			self._logger.warn(u"Trying to uninstall plugin {plugin} but origin is unknown ({plugin.origin.type})".format(**locals()))
			return make_response("Could not uninstall plugin, its origin is unknown")

		needs_restart = self._plugin_manager.is_restart_needing_plugin(plugin)
		needs_refresh = plugin.implementation and isinstance(plugin.implementation, octoprint.plugin.ReloadNeedingPlugin)

		was_pending_install = self._plugin_manager.is_plugin_marked(plugin.key, "installed")
		self._plugin_manager.mark_plugin(plugin.key,
		                                 uninstalled=not was_pending_install and needs_restart,
		                                 installed=False)

		if not needs_restart:
			try:
				self._plugin_manager.disable_plugin(plugin.key, plugin=plugin)
			except octoprint.plugin.core.PluginLifecycleException as e:
				self._logger.exception(u"Problem disabling plugin {name}".format(name=plugin.key))
				result = dict(result=False, uninstalled=True, disabled=False, unloaded=False, reason=e.reason)
				self._send_result_notification("uninstall", result)
				return jsonify(result)

			try:
				self._plugin_manager.unload_plugin(plugin.key)
			except octoprint.plugin.core.PluginLifecycleException as e:
				self._logger.exception(u"Problem unloading plugin {name}".format(name=plugin.key))
				result = dict(result=False, uninstalled=True, disabled=True, unloaded=False, reason=e.reason)
				self._send_result_notification("uninstall", result)
				return jsonify(result)

		self._plugin_manager.reload_plugins()

		result = dict(result=True, needs_restart=needs_restart, needs_refresh=needs_refresh, plugin=self._to_external_representation(plugin))
		self._send_result_notification("uninstall", result)
		return jsonify(result)

	def command_toggle(self, plugin, command):
		if plugin.key == "pluginmanager":
			return make_response("Can't enable/disable Plugin Manager", 400)

		needs_restart = self._plugin_manager.is_restart_needing_plugin(plugin)
		needs_refresh = plugin.implementation and isinstance(plugin.implementation, octoprint.plugin.ReloadNeedingPlugin)

		pending = ((command == "disable" and plugin.key in self._pending_enable) or (command == "enable" and plugin.key in self._pending_disable))
		needs_restart_api = needs_restart and not pending
		needs_refresh_api = needs_refresh and not pending

		try:
			if command == "disable":
				self._mark_plugin_disabled(plugin, needs_restart=needs_restart)
			elif command == "enable":
				self._mark_plugin_enabled(plugin, needs_restart=needs_restart)
		except octoprint.plugin.core.PluginLifecycleException as e:
			self._logger.exception(u"Problem toggling enabled state of {name}: {reason}".format(name=plugin.key, reason=e.reason))
			result = dict(result=False, reason=e.reason)
		except octoprint.plugin.core.PluginNeedsRestart:
			result = dict(result=True, needs_restart=True, needs_refresh=True, plugin=self._to_external_representation(plugin))
		else:
			result = dict(result=True, needs_restart=needs_restart_api, needs_refresh=needs_refresh_api, plugin=self._to_external_representation(plugin))

		self._send_result_notification(command, result)
		return jsonify(result)

	def _send_result_notification(self, action, result):
		notification = dict(type="result", action=action)
		notification.update(result)
		self._plugin_manager.send_plugin_message(self._identifier, notification)

	def _call_pip(self, args):
		if self._pip_caller is None or not self._pip_caller.available:
			raise RuntimeError(u"No pip available, can't operate".format(**locals()))

		if "--process-dependency-links" in args:
			self._log_message(u"Installation needs to process external dependencies, that might make it take a bit longer than usual depending on the pip version")

		additional_args = self._settings.get(["pip_args"])
		if additional_args:
			args.append(additional_args)

		return self._pip_caller.execute(*args)

	def _log_message(self, *lines):
		self._log(lines, prefix=u"*", stream="message")

	def _log_call(self, *lines):
		self._log(lines, prefix=u" ", stream="call")

	def _log_stdout(self, *lines):
		self._log(lines, prefix=u">", stream="stdout")

	def _log_stderr(self, *lines):
		self._log(lines, prefix=u"!", stream="stderr")

	def _log(self, lines, prefix=None, stream=None, strip=True):
		if strip:
			lines = map(lambda x: x.strip(), lines)

		self._plugin_manager.send_plugin_message(self._identifier, dict(type="loglines", loglines=[dict(line=line, stream=stream) for line in lines]))
		for line in lines:
			self._console_logger.debug(u"{prefix} {line}".format(**locals()))

	def _mark_plugin_enabled(self, plugin, needs_restart=False):
		disabled_list = list(self._settings.global_get(["plugins", "_disabled"]))
		if plugin.key in disabled_list:
			disabled_list.remove(plugin.key)
			self._settings.global_set(["plugins", "_disabled"], disabled_list)
			self._settings.save(force=True)

		if not needs_restart:
			self._plugin_manager.enable_plugin(plugin.key)
		else:
			if plugin.key in self._pending_disable:
				self._pending_disable.remove(plugin.key)
			elif not plugin.enabled and plugin.key not in self._pending_enable:
				self._pending_enable.add(plugin.key)

	def _mark_plugin_disabled(self, plugin, needs_restart=False):
		disabled_list = list(self._settings.global_get(["plugins", "_disabled"]))
		if not plugin.key in disabled_list:
			disabled_list.append(plugin.key)
			self._settings.global_set(["plugins", "_disabled"], disabled_list)
			self._settings.save(force=True)

		if not needs_restart:
			self._plugin_manager.disable_plugin(plugin.key)
		else:
			if plugin.key in self._pending_enable:
				self._pending_enable.remove(plugin.key)
			elif plugin.enabled and plugin.key not in self._pending_disable:
				self._pending_disable.add(plugin.key)

	def _fetch_repository_from_disk(self):
		repo_data = None
		if os.path.isfile(self._repository_cache_path):
			import time
			mtime = os.path.getmtime(self._repository_cache_path)
			if mtime + self._repository_cache_ttl >= time.time() > mtime:
				try:
					import json
					with open(self._repository_cache_path) as f:
						repo_data = json.load(f)
					self._logger.info("Loaded plugin repository data from disk, was still valid")
				except:
					self._logger.exception("Error while loading repository data from {}".format(self._repository_cache_path))

		return self._refresh_repository(repo_data=repo_data)

	def _fetch_repository_from_url(self):
		import requests
		repository_url = self._settings.get(["repository"])
		try:
			r = requests.get(repository_url)
			self._logger.info("Loaded plugin repository data from {}".format(repository_url))
		except Exception as e:
			self._logger.exception("Could not fetch plugins from repository at {repository_url}: {message}".format(repository_url=repository_url, message=str(e)))
			return None

		repo_data = r.json()

		try:
			import json
			with octoprint.util.atomic_write(self._repository_cache_path, "wb") as f:
				json.dump(repo_data, f)
		except Exception as e:
			self._logger.exception("Error while saving repository data to {}: {}".format(self._repository_cache_path, str(e)))

		return repo_data

	def _refresh_repository(self, repo_data=None):
		if repo_data is None:
			repo_data = self._fetch_repository_from_url()
			if repo_data is None:
				return False

		current_os = self._get_os()
		octoprint_version = self._get_octoprint_version(base=True)

		def map_repository_entry(entry):
			result = dict(entry)

			if not "follow_dependency_links" in result:
				result["follow_dependency_links"] = False

			if not "follow_dependency_links" in result:
				result["follow_dependency_links"] = False

			result["is_compatible"] = dict(
				octoprint=True,
				os=True
			)

			if "compatibility" in entry:
				if "octoprint" in entry["compatibility"] and entry["compatibility"]["octoprint"] is not None and len(entry["compatibility"]["octoprint"]):
					result["is_compatible"]["octoprint"] = self._is_octoprint_compatible(octoprint_version, entry["compatibility"]["octoprint"])

				if "os" in entry["compatibility"] and entry["compatibility"]["os"] is not None and len(entry["compatibility"]["os"]):
					result["is_compatible"]["os"] = self._is_os_compatible(current_os, entry["compatibility"]["os"])

			return result

		self._repository_plugins = map(map_repository_entry, repo_data)
		return True

	def _is_octoprint_compatible(self, octoprint_version, compatibility_entries):
		"""
		Tests if the current ``octoprint_version`` is compatible to any of the provided ``compatibility_entries``.
		"""

		for octo_compat in compatibility_entries:
			if not any(octo_compat.startswith(c) for c in ("<", "<=", "!=", "==", ">=", ">", "~=", "===")):
				octo_compat = ">={}".format(octo_compat)

			s = next(pkg_resources.parse_requirements("OctoPrint" + octo_compat))
			if octoprint_version in s:
				break
		else:
			return False

		return True

	def _is_os_compatible(self, current_os, compatibility_entries):
		"""
		Tests if the ``current_os`` matches any of the provided ``compatibility_entries``.
		"""
		return current_os in compatibility_entries

	def _get_os(self):
		if sys.platform == "win32":
			return "windows"
		elif sys.platform == "linux2":
			return "linux"
		elif sys.platform == "darwin":
			return "macos"
		else:
			return "unknown"

<<<<<<< HEAD
	def _get_octoprint_version_string(self):
		from octoprint._version import get_versions
		return get_versions()["version"]
=======
	def _get_octoprint_version(self):
		return VERSION
>>>>>>> e8bd29ef

	def _get_octoprint_version(self, base=False):
		octoprint_version_string = self._get_octoprint_version_string()

		if "-" in octoprint_version_string:
			octoprint_version_string = octoprint_version_string[:octoprint_version_string.find("-")]

		octoprint_version = pkg_resources.parse_version(octoprint_version_string)
		if base:
			if isinstance(octoprint_version, tuple):
				# old setuptools
				base_version = []
				for part in octoprint_version:
					if part.startswith("*"):
						break
					base_version.append(part)
				octoprint_version = tuple(base_version)
			else:
				# new setuptools
				octoprint_version = pkg_resources.parse_version(octoprint_version.base_version)
		return octoprint_version

	def _get_plugins(self):
		plugins = self._plugin_manager.plugins

		hidden = self._settings.get(["hidden"])
		result = []
		for name, plugin in plugins.items():
			if name in hidden:
				continue
			result.append(self._to_external_representation(plugin))

		return result

	def _to_external_representation(self, plugin):
		return dict(
			key=plugin.key,
			name=plugin.name,
			description=plugin.description,
			author=plugin.author,
			version=plugin.version,
			url=plugin.url,
			license=plugin.license,
			bundled=plugin.bundled,
			managable=plugin.managable,
			enabled=plugin.enabled,
			pending_enable=(not plugin.enabled and plugin.key in self._pending_enable),
			pending_disable=(plugin.enabled and plugin.key in self._pending_disable),
			pending_install=(self._plugin_manager.is_plugin_marked(plugin.key, "installed")),
			pending_uninstall=(self._plugin_manager.is_plugin_marked(plugin.key, "uninstalled")),
			origin=plugin.origin.type
		)

__plugin_name__ = "Plugin Manager"
__plugin_author__ = "Gina Häußge"
__plugin_url__ = "https://github.com/foosel/OctoPrint/wiki/Plugin:-Plugin-Manager"
__plugin_description__ = "Allows installing and managing OctoPrint plugins"
__plugin_license__ = "AGPLv3"

def __plugin_load__():
	global __plugin_implementation__
	__plugin_implementation__ = PluginManagerPlugin()

	global __plugin_hooks__
	__plugin_hooks__ = {
		"octoprint.server.http.bodysize": __plugin_implementation__.increase_upload_bodysize,
		"octoprint.ui.web.templatetypes": __plugin_implementation__.get_template_types
	}<|MERGE_RESOLUTION|>--- conflicted
+++ resolved
@@ -195,11 +195,7 @@
 		                   plugins=self._repository_plugins
 		               ),
 		               os=self._get_os(),
-<<<<<<< HEAD
 		               octoprint=self._get_octoprint_version_string(),
-=======
-		               octoprint=VERSION,
->>>>>>> e8bd29ef
 		               pip=dict(
 		                   available=self._pip_caller.available,
 		                   command=self._pip_caller.command,
@@ -636,14 +632,8 @@
 		else:
 			return "unknown"
 
-<<<<<<< HEAD
 	def _get_octoprint_version_string(self):
-		from octoprint._version import get_versions
-		return get_versions()["version"]
-=======
-	def _get_octoprint_version(self):
 		return VERSION
->>>>>>> e8bd29ef
 
 	def _get_octoprint_version(self, base=False):
 		octoprint_version_string = self._get_octoprint_version_string()

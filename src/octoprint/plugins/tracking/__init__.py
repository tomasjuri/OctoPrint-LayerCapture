# -*- coding: utf-8 -*-
from __future__ import absolute_import, division, print_function, unicode_literals

__license__ = 'GNU Affero General Public License http://www.gnu.org/licenses/agpl.html'
__copyright__ = "Copyright (C) 2018 The OctoPrint Project - Released under terms of the AGPLv3 License"

import octoprint.plugin

from flask_babel import gettext

import requests
import hashlib
import logging

try:
	# noinspection PyCompatibility
	from urllib.parse import urlencode
except ImportError:
	from urllib import urlencode

# noinspection PyCompatibility
import concurrent.futures

from octoprint.util import RepeatedTimer, monotonic_time
from octoprint.util.version import get_octoprint_version_string
from octoprint.events import Events

TRACKING_URL = "https://tracking.octoprint.org/track/{id}/{event}/"

# noinspection PyMissingConstructor
class TrackingPlugin(octoprint.plugin.SettingsPlugin,
                     octoprint.plugin.EnvironmentDetectionPlugin,
                     octoprint.plugin.StartupPlugin,
                     octoprint.plugin.ShutdownPlugin,
                     octoprint.plugin.TemplatePlugin,
                     octoprint.plugin.AssetPlugin,
                     octoprint.plugin.WizardPlugin,
                     octoprint.plugin.EventHandlerPlugin):

	def __init__(self):
		self._environment = None
		self._throttle_state = None
		self._helpers_get_throttle_state = None
		self._printer_connection_parameters = None
		self._url = None
		self._ping_worker = None
		self._executor = concurrent.futures.ThreadPoolExecutor(max_workers=1)

		self._record_next_firmware_info = False

		self._startup_time = monotonic_time()

	def initialize(self):
		self._init_id()

	##~~ SettingsPlugin

	def get_settings_defaults(self):
		return dict(enabled=None,
		            unique_id=None,
		            server=TRACKING_URL,
		            ping=15*60,
		            events=dict(startup=True,
		                        printjob=True,
		                        commerror=True,
		                        plugin=True,
		                        update=True,
		                        printer=True,
		                        printer_safety_check=True,
		                        throttled=True))

	def get_settings_restricted_paths(self):
		return dict(admin=[["enabled"], ["unique_id"], ["events"]],
		            never=[["server"], ["ping"]])

	def on_settings_save(self, data):
		enabled = self._settings.get(["enabled"])

		octoprint.plugin.SettingsPlugin.on_settings_save(self, data)

		if enabled is None and self._settings.get(["enabled"]):
			# tracking was just enabled, let's start up tracking
			self._start_tracking()

	##~~ EnvironmentDetectionPlugin

	def on_environment_detected(self, environment, *args, **kwargs):
		self._environment = environment

	##~~ StartupPlugin

	def on_after_startup(self):
		self._start_tracking()

	##~~ ShutdownPlugin

	def on_shutdown(self):
		if not self._settings.get_boolean(["enabled"]):
			return
		self._track_shutdown()

	##~~ EventHandlerPlugin

	# noinspection PyUnresolvedReferences
	def on_event(self, event, payload):
		if not self._settings.get_boolean(["enabled"]):
			return

		if event in (Events.PRINT_STARTED, Events.PRINT_DONE, Events.PRINT_FAILED, Events.PRINT_CANCELLED):
			self._track_printjob_event(event, payload)

		elif event in (Events.ERROR,):
			self._track_commerror_event(event, payload)

		elif event in (Events.CONNECTED,):
			self._printer_connection_parameters = dict(port=payload["port"],
			                                           baudrate=payload["baudrate"])
			self._record_next_firmware_info = True

		elif event in (Events.FIRMWARE_DATA,) and self._record_next_firmware_info:
			self._record_next_firmware_info = False
			self._track_printer_event(event, payload)

		elif hasattr(Events, "PLUGIN_PLUGINMANAGER_INSTALL_PLUGIN") and \
			event in (Events.PLUGIN_PLUGINMANAGER_INSTALL_PLUGIN, Events.PLUGIN_PLUGINMANAGER_UNINSTALL_PLUGIN,
			          Events.PLUGIN_PLUGINMANAGER_ENABLE_PLUGIN, Events.PLUGIN_PLUGINMANAGER_DISABLE_PLUGIN):
			self._track_plugin_event(event, payload)

		elif hasattr(Events, "PLUGIN_SOFTWAREUPDATE_UPDATE_SUCCEEDED") and \
			event in (Events.PLUGIN_SOFTWAREUPDATE_UPDATE_SUCCEEDED, Events.PLUGIN_SOFTWAREUPDATE_UPDATE_FAILED):
			self._track_update_event(event, payload)

		elif hasattr(Events, "PLUGIN_PI_SUPPORT_THROTTLE_STATE") and event in (Events.PLUGIN_PI_SUPPORT_THROTTLE_STATE,):
			self._throttle_state = payload
			self._track_throttle_event(event, payload)

		elif hasattr(Events, "PLUGIN_PRINTER_SAFETY_CHECK_WARNING") and event in (Events.PLUGIN_PRINTER_SAFETY_CHECK_WARNING,):
			self._track_printer_safety_event(event, payload)

	##~~ TemplatePlugin

	def get_template_configs(self):
		return [
			dict(type="settings", name=gettext("Anonymous Usage Tracking"), template="tracking_settings.jinja2", custom_bindings=False),
			dict(type="wizard", name=gettext("Anonymous Usage Tracking"), template="tracking_wizard.jinja2", custom_bindings=True, mandatory=True)
		]

	##~~ AssetPlugin

	def get_assets(self):
		return dict(js=["js/usage.js"])

	##~~ WizardPlugin

	def is_wizard_required(self):
		return self._settings.get(["enabled"]) is None

	##~~ helpers

	def _init_id(self):
		if not self._settings.get(["unique_id"]):
			import uuid
			self._settings.set(["unique_id"], str(uuid.uuid4()))
			self._settings.save()

	def _start_tracking(self):
		if not self._settings.get_boolean(["enabled"]):
			return

		if self._ping_worker is None:
			ping = self._settings.get_int(["ping"])
			if ping:
				self._ping_worker = RepeatedTimer(ping, self._track_ping, run_first=True)
				self._ping_worker.start()

		if self._helpers_get_throttle_state is None:
			# cautiously look for the get_throttled helper from pi_support
			pi_helper = self._plugin_manager.get_helpers("pi_support", "get_throttled")
			if pi_helper and 'get_throttled' in pi_helper:
				self._helpers_get_throttle_state = pi_helper['get_throttled']

		# now that we have everything set up, phone home.
		self._track_startup()

	def _track_ping(self):
		if not self._settings.get_boolean(["enabled"]):
			return

		uptime = int(monotonic_time() - self._startup_time)
		self._track("ping", octoprint_uptime=uptime)

	def _track_startup(self):
		if not self._settings.get_boolean(["events", "startup"]):
			return

		payload = dict(version=get_octoprint_version_string(),
		               os=self._environment["os"]["id"],
		               python=self._environment["python"]["version"],
		               pip=self._environment["python"]["pip"],
		               cores=self._environment["hardware"]["cores"],
		               freq=self._environment["hardware"]["freq"],
		               ram=self._environment["hardware"]["ram"])

		if "plugins" in self._environment and "pi_support" in self._environment["plugins"]:
			payload["pi_model"] = self._environment["plugins"]["pi_support"]["model"]

			if "octopi_version" in self._environment["plugins"]["pi_support"]:
				payload["octopi_version"] = self._environment["plugins"]["pi_support"]["octopi_version"]

		self._track("startup", **payload)

	def _track_shutdown(self):
		if not self._settings.get_boolean(["enabled"]):
			return

		if not self._settings.get_boolean(["events", "startup"]):
			return

		self._track("shutdown")

	def _track_plugin_event(self, event, payload):
		if not self._settings.get_boolean(["events", "plugin"]):
			return

		if event.endswith("_install_plugin"):
			self._track("install_plugin", plugin=payload.get("id"), plugin_version=payload.get("version"))
		elif event.endswith("_uninstall_plugin"):
			self._track("uninstall_plugin", plugin=payload.get("id"), plugin_version=payload.get("version"))
		elif event.endswith("_enable_plugin"):
			self._track("enable_plugin", plugin=payload.get("id"), plugin_version=payload.get("version"))
		elif event.endswith("_disable_plugin"):
			self._track("disable_plugin", plugin=payload.get("id"), plugin_version=payload.get("version"))

	def _track_update_event(self, event, payload):
		if not self._settings.get_boolean(["events", "update"]):
			return

		if event.endswith("_update_succeeded"):
			self._track("update_successful", target=payload.get("target"), from_version=payload.get("from_version"), to_version=payload.get("to_version"))
		elif event.endswith("_update_failed"):
			self._track("update_failed", target=payload.get("target"), from_version=payload.get("from_version"), to_version=payload.get("to_version"))

	def _track_throttle_event(self, event, payload):
		if not self._settings.get_boolean(["events", "throttled"]):
			return

		args = dict(throttled_now=payload["current_issue"],
		            throttled_past=payload["past_issue"],
		            throttled_mask=payload["raw_value"],
		            throttled_voltage_now=payload["current_undervoltage"],
		            throttled_voltage_past=payload["past_undervoltage"],
		            throttled_overheat_now=payload["current_overheat"],
		            throttled_overheat_past=payload["past_overheat"])

		if payload["current_issue"]:
			track_event = "system_throttled"
		else:
			track_event = "system_unthrottled"

		if track_event is not None:
			self._track(track_event, **args)

	def _track_commerror_event(self, event, payload):
		if not self._settings.get_boolean(["events", "commerror"]):
			return

		if not "reason" in payload or not "error" in payload:
			return

		track_event = "commerror_{}".format(payload["reason"])
		args = dict(commerror_text=payload["error"])

		if callable(self._helpers_get_throttle_state):
			try:
				throttle_state = self._helpers_get_throttle_state(run_now=True)
				if throttle_state and (throttle_state.get("current_issue", False) or throttle_state.get("past_issue", False)):
					args["throttled_now"] = throttle_state["current_issue"]
					args["throttled_past"] = throttle_state["past_issue"]
					args["throttled_mask"] = throttle_state["raw_value"]
			except Exception:
				# ignored
				pass

		self._track(track_event, **args)

	def _track_printjob_event(self, event, payload):
		if not self._settings.get_boolean(["events", "printjob"]):
			return

		unique_id = self._settings.get(["unique_id"])
		if not unique_id:
			return

		sha = hashlib.sha1()
		sha.update(payload.get("path").encode("utf-8"))
		sha.update(unique_id.encode("utf-8"))

		track_event = None
		args = dict(origin=payload.get("origin"), file=sha.hexdigest())

		if event == Events.PRINT_STARTED:
			track_event = "print_started"
		elif event == Events.PRINT_DONE:
			try:
<<<<<<< HEAD
				elapsed = int(payload.get("time"))
				args["elapsed"] = elapsed
=======
				elapsed = int(payload.get(b"time", 0))
				if elapsed:
					args[b"elapsed"] = elapsed
>>>>>>> 0f157d37
			except ValueError:
				pass
			track_event = "print_done"
		elif event == Events.PRINT_FAILED:
			try:
<<<<<<< HEAD
				elapsed = int(payload.get("time"))
				args["elapsed"] = elapsed
=======
				elapsed = int(payload.get(b"time", 0))
				if elapsed:
					args[b"elapsed"] = elapsed
>>>>>>> 0f157d37
			except ValueError:
				pass
			args["reason"] = payload.get("reason", "unknown")

			if "error" in payload and self._settings.get_boolean(["events", "commerror"]):
				args["commerror_text"] = payload["error"]

			track_event = "print_failed"
		elif event == Events.PRINT_CANCELLED:
			try:
<<<<<<< HEAD
				elapsed = int(payload.get("time"))
				args["elapsed"] = elapsed
=======
				elapsed = int(payload.get(b"time", 0))
				if elapsed:
					args[b"elapsed"] = elapsed
>>>>>>> 0f157d37
			except ValueError:
				pass
			track_event = "print_cancelled"

		if callable(self._helpers_get_throttle_state):
			try:
				throttle_state = self._helpers_get_throttle_state(run_now=True)
				if throttle_state and (throttle_state.get("current_issue", False) or throttle_state.get("past_issue", False)):
					args["throttled_now"] = throttle_state["current_issue"]
					args["throttled_past"] = throttle_state["past_issue"]
					args["throttled_mask"] = throttle_state["raw_value"]
			except Exception:
				# ignored
				pass

		if track_event is not None:
			self._track(track_event, **args)

	def _track_printer_event(self, event, payload):
		if not self._settings.get_boolean(["events", "printer"]):
			return

		if event in (Events.FIRMWARE_DATA,):
			args = dict(firmware_name=payload["name"])
			if self._printer_connection_parameters:
				args["printer_port"] = self._printer_connection_parameters["port"]
				args["printer_baudrate"] = self._printer_connection_parameters["baudrate"]
			self._track("printer_connected", **args)

	def _track_printer_safety_event(self, event, payload):
		if not self._settings.get_boolean(["events", "printer_safety_check"]):
			return

		self._track("printer_safety_warning",
		            printer_safety_warning_type=payload.get("warning_type", "unknown"),
		            printer_safety_check_name=payload.get("check_name", "unknown"))

	def _track(self, event, **kwargs):
		if not self._settings.get_boolean(["enabled"]):
			return

		self._executor.submit(self._do_track, event, **kwargs)

	def _do_track(self, event, **kwargs):
		if not self._connectivity_checker.online:
			return

		if not self._settings.get_boolean(["enabled"]):
			return

		unique_id = self._settings.get(["unique_id"])
		if not unique_id:
			return

		server = self._settings.get(["server"])
		url = server.format(id=unique_id, event=event)
		# Don't print the URL or UUID! That would expose the UUID in forums/tickets
		# if pasted. It's okay for the user to know their uuid, but it shouldn't be shared.

		headers = {"User-Agent": "OctoPrint/{}".format(get_octoprint_version_string())}
		try:
			params = urlencode(kwargs, doseq=True).replace("+", "%20")

			requests.get(url,
			             params=params,
			             timeout=3.1,
			             headers=headers)
			self._logger.info("Sent tracking event {}, payload: {!r}".format(event, kwargs))
		except Exception:
			if self._logger.isEnabledFor(logging.DEBUG):
				self._logger.exception("Error while sending event to anonymous usage tracking".format(url))
			else:
				pass

__plugin_name__ = "Anonymous Usage Tracking"
__plugin_description__ = "Anonymous version and usage tracking, see homepage for details on what gets tracked"
__plugin_url__ = "https://tracking.octoprint.org"
__plugin_author__ = "Gina Häußge"

__plugin_implementation__ = TrackingPlugin()<|MERGE_RESOLUTION|>--- conflicted
+++ resolved
@@ -302,27 +302,17 @@
 			track_event = "print_started"
 		elif event == Events.PRINT_DONE:
 			try:
-<<<<<<< HEAD
-				elapsed = int(payload.get("time"))
-				args["elapsed"] = elapsed
-=======
-				elapsed = int(payload.get(b"time", 0))
+				elapsed = int(payload.get("time", 0))
 				if elapsed:
-					args[b"elapsed"] = elapsed
->>>>>>> 0f157d37
+					args["elapsed"] = elapsed
 			except ValueError:
 				pass
 			track_event = "print_done"
 		elif event == Events.PRINT_FAILED:
 			try:
-<<<<<<< HEAD
-				elapsed = int(payload.get("time"))
-				args["elapsed"] = elapsed
-=======
-				elapsed = int(payload.get(b"time", 0))
+				elapsed = int(payload.get("time", 0))
 				if elapsed:
-					args[b"elapsed"] = elapsed
->>>>>>> 0f157d37
+					args["elapsed"] = elapsed
 			except ValueError:
 				pass
 			args["reason"] = payload.get("reason", "unknown")
@@ -333,14 +323,9 @@
 			track_event = "print_failed"
 		elif event == Events.PRINT_CANCELLED:
 			try:
-<<<<<<< HEAD
-				elapsed = int(payload.get("time"))
-				args["elapsed"] = elapsed
-=======
-				elapsed = int(payload.get(b"time", 0))
+				elapsed = int(payload.get("time", 0))
 				if elapsed:
-					args[b"elapsed"] = elapsed
->>>>>>> 0f157d37
+					args["elapsed"] = elapsed
 			except ValueError:
 				pass
 			track_event = "print_cancelled"

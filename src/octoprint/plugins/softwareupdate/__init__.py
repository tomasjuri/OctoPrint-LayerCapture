# coding=utf-8
from __future__ import absolute_import

__author__ = "Gina Häußge <osd@foosel.net>"
__license__ = 'GNU Affero General Public License http://www.gnu.org/licenses/agpl.html'
__copyright__ = "Copyright (C) 2014 The OctoPrint Project - Released under terms of the AGPLv3 License"


import octoprint.plugin

import flask
import os
import threading
import time
import logging
import logging.handlers
import hashlib

from . import version_checks, updaters, exceptions, util, cli


from octoprint.server.util.flask import restricted_access
from octoprint.server import admin_permission, VERSION
from octoprint.util import dict_merge
import octoprint.settings


##~~ Plugin


class SoftwareUpdatePlugin(octoprint.plugin.BlueprintPlugin,
                           octoprint.plugin.SettingsPlugin,
                           octoprint.plugin.AssetPlugin,
                           octoprint.plugin.TemplatePlugin,
                           octoprint.plugin.StartupPlugin):
	def __init__(self):
		self._update_in_progress = False
		self._configured_checks_mutex = threading.Lock()
		self._configured_checks = None
		self._refresh_configured_checks = False

		self._version_cache = dict()
		self._version_cache_ttl = 0
		self._version_cache_path = None
		self._version_cache_dirty = False

		self._console_logger = None

	def initialize(self):
		self._console_logger = logging.getLogger("octoprint.plugins.softwareupdate.console")

		self._version_cache_ttl = self._settings.get_int(["cache_ttl"]) * 60
		self._version_cache_path = os.path.join(self.get_plugin_data_folder(), "versioncache.yaml")
		self._load_version_cache()

		def refresh_checks(name, plugin):
			self._refresh_configured_checks = True
			self._send_client_message("update_versions")

		self._plugin_lifecycle_manager.add_callback("enabled", refresh_checks)
		self._plugin_lifecycle_manager.add_callback("disabled", refresh_checks)

	def on_startup(self, host, port):
		console_logging_handler = logging.handlers.RotatingFileHandler(self._settings.get_plugin_logfile_path(postfix="console"), maxBytes=2*1024*1024)
		console_logging_handler.setFormatter(logging.Formatter("%(asctime)s %(message)s"))
		console_logging_handler.setLevel(logging.DEBUG)

		self._console_logger.addHandler(console_logging_handler)
		self._console_logger.setLevel(logging.DEBUG)
		self._console_logger.propagate = False

	def _get_configured_checks(self):
		with self._configured_checks_mutex:
			if self._refresh_configured_checks or self._configured_checks is None:
				self._refresh_configured_checks = False
				self._configured_checks = self._settings.get(["checks"], merged=True)
				update_check_hooks = self._plugin_manager.get_hooks("octoprint.plugin.softwareupdate.check_config")
				check_providers = self._settings.get(["check_providers"], merged=True)
				for name, hook in update_check_hooks.items():
					try:
						hook_checks = hook()
					except:
						self._logger.exception("Error while retrieving update information from plugin {name}".format(**locals()))
					else:
						for key, data in hook_checks.items():
							check_providers[key] = name
							if key in self._configured_checks:
								data = dict_merge(data, self._configured_checks[key])
							self._configured_checks[key] = data
				self._settings.set(["check_providers"], check_providers)
				self._settings.save()

				# we only want to process checks that came from plugins for
				# which the plugins are still installed and enabled
				config_checks = self._settings.get(["checks"])
				plugin_and_not_enabled = lambda k: k in check_providers and \
				                                   not check_providers[k] in self._plugin_manager.enabled_plugins
				obsolete_plugin_checks = filter(plugin_and_not_enabled,
				                                config_checks.keys())
				for key in obsolete_plugin_checks:
					self._logger.debug("Check for key {} was provided by plugin {} that's no longer available, ignoring it".format(key, check_providers[key]))
					del self._configured_checks[key]

			return self._configured_checks

	def _load_version_cache(self):
		if not os.path.isfile(self._version_cache_path):
			return

		import yaml
		try:
			with open(self._version_cache_path) as f:
				data = yaml.safe_load(f)
		except:
			self._logger.exception("Error while loading version cache from disk")
		else:
			try:
				if not isinstance(data, dict):
					self._logger.info("Version cache was created in a different format, not using it")
					return

				if "__version" in data:
					data_version = data["__version"]
				else:
					self._logger.info("Can't determine version of OctoPrint version cache was created for, not using it")
					return

				from octoprint._version import get_versions
				octoprint_version = get_versions()["version"]
				if data_version != octoprint_version:
					self._logger.info("Version cache was created for another version of OctoPrint, not using it")
					return

				self._version_cache = data
				self._version_cache_dirty = False
				self._logger.info("Loaded version cache from disk")
			except:
				self._logger.exception("Error parsing in version cache data")

	def _save_version_cache(self):
		import yaml
		from octoprint.util import atomic_write
		from octoprint._version import get_versions

		octoprint_version = get_versions()["version"]
		self._version_cache["__version"] = octoprint_version

		with atomic_write(self._version_cache_path) as file_obj:
			yaml.safe_dump(self._version_cache, stream=file_obj, default_flow_style=False, indent="  ", allow_unicode=True)

		self._version_cache_dirty = False
		self._logger.info("Saved version cache to disk")

	#~~ SettingsPlugin API

	def get_settings_defaults(self):
		return {
			"checks": {
				"octoprint": {
					"type": "github_release",
					"user": "foosel",
					"repo": "OctoPrint",
					"update_script": "{{python}} \"{update_script}\" --python=\"{{python}}\" \"{{folder}}\" {{target}}".format(update_script=os.path.join(self._basefolder, "scripts", "update-octoprint.py")),
					"restart": "octoprint"
				},
			},
			"pip_command": None,
			"check_providers": {},

			"cache_ttl": 24 * 60,
		}

	def on_settings_load(self):
		data = dict(octoprint.plugin.SettingsPlugin.on_settings_load(self))
		if "checks" in data:
			del data["checks"]

		checks = self._get_configured_checks()
		if "octoprint" in checks:
			if "checkout_folder" in checks["octoprint"]:
				data["octoprint_checkout_folder"] = checks["octoprint"]["checkout_folder"]
			elif "update_folder" in checks["octoprint"]:
				data["octoprint_checkout_folder"] = checks["octoprint"]["update_folder"]
			else:
				data["octoprint_checkout_folder"] = None
			data["octoprint_type"] = checks["octoprint"].get("type", None)
		else:
			data["octoprint_checkout_folder"] = None
			data["octoprint_type"] = None

		return data

	def on_settings_save(self, data):
		for key in self.get_settings_defaults():
			if key == "checks" or key == "cache_ttl" or key == "octoprint_checkout_folder" or key == "octoprint_type":
				continue
			if key in data:
				self._settings.set([key], data[key])

		if "cache_ttl" in data:
			self._settings.set_int(["cache_ttl"], data["cache_ttl"])
		self._version_cache_ttl = self._settings.get_int(["cache_ttl"]) * 60

		checks = self._get_configured_checks()
		if "octoprint" in checks:
			check = checks["octoprint"]
			update_type = check.get("type", None)
			checkout_folder = check.get("checkout_folder", None)
			update_folder = check.get("update_folder", None)

		defaults = dict(
			plugins=dict(softwareupdate=dict(
				checks=dict(
					octoprint=dict(
						type=update_type,
						checkout_folder=checkout_folder,
						update_folder=update_folder
					)
				)
			))
		)

		if "octoprint_checkout_folder" in data:
			self._settings.set(["checks", "octoprint", "checkout_folder"], data["octoprint_checkout_folder"], defaults=defaults, force=True)
			if update_folder and data["octoprint_checkout_folder"]:
				self._settings.set(["checks", "octoprint", "update_folder"], None, defaults=defaults, force=True)
			self._refresh_configured_checks = True

		if "octoprint_type" in data and data["octoprint_type"] in ("github_release", "git_commit"):
			self._settings.set(["checks", "octoprint", "type"], data["octoprint_type"], defaults=defaults, force=True)
			self._refresh_configured_checks = True

	def get_settings_version(self):
		return 4

	def on_settings_migrate(self, target, current=None):

		if current is None or current < 4:
			# config version 4 and higher moves octoprint_restart_command and
			# environment_restart_command to the core configuration

			# current plugin commands
			configured_octoprint_restart_command = self._settings.get(["octoprint_restart_command"])
			configured_environment_restart_command = self._settings.get(["environment_restart_command"])

			# current global commands
			configured_system_restart_command = self._settings.global_get(["server", "commands", "systemRestartCommand"])
			configured_server_restart_command = self._settings.global_get(["server", "commands", "serverRestartCommand"])

			# only set global commands if they are not yet set
			if configured_system_restart_command is None and configured_environment_restart_command is not None:
				self._settings.global_set(["server", "commands", "systemRestartCommand"], configured_environment_restart_command)
			if configured_server_restart_command is None and configured_octoprint_restart_command is not None:
				self._settings.global_set(["server", "commands", "serverRestartCommand"], configured_octoprint_restart_command)

			# delete current plugin commands from config
			self._settings.set(["environment_restart_command"], None)
			self._settings.set(["octoprint_restart_command"], None)

		if current is None or current == 2:
			# No config version and config version 2 need the same fix, stripping
			# accidentally persisted data off the checks

			configured_checks = self._settings.get(["checks"], incl_defaults=False)
			if configured_checks is None:
				configured_checks = dict()

			check_keys = configured_checks.keys()

			# take care of the octoprint entry
			if "octoprint" in configured_checks:
				octoprint_check = dict(configured_checks["octoprint"])
				if "type" not in octoprint_check or octoprint_check["type"] != "github_commit":
					deletables=["current", "displayName", "displayVersion"]
				else:
					deletables=[]
				octoprint_check = self._clean_settings_check("octoprint", octoprint_check, self.get_settings_defaults()["checks"]["octoprint"], delete=deletables, save=False)
				check_keys.remove("octoprint")

			# and the hooks
			update_check_hooks = self._plugin_manager.get_hooks("octoprint.plugin.softwareupdate.check_config")
			for name, hook in update_check_hooks.items():
				try:
					hook_checks = hook()
				except:
					self._logger.exception("Error while retrieving update information from plugin {name}".format(**locals()))
				else:
					for key, data in hook_checks.items():
						if key in configured_checks:
							settings_check = dict(configured_checks[key])
							merged = dict_merge(data, settings_check)
							if "type" not in merged or merged["type"] != "github_commit":
								deletables = ["current", "displayVersion"]
							else:
								deletables = []

							self._clean_settings_check(key, settings_check, data, delete=deletables, save=False)
							check_keys.remove(key)

			# and anything that's left over we'll just remove now
			for key in check_keys:
				dummy_defaults = dict(plugins=dict())
				dummy_defaults["plugins"][self._identifier] = dict(checks=dict())
				dummy_defaults["plugins"][self._identifier]["checks"][key] = None
				self._settings.set(["checks", key], None, defaults=dummy_defaults)

		elif current == 1:
			# config version 1 had the error that the octoprint check got accidentally
			# included in checks["octoprint"], leading to recursion and hence to
			# yaml parser errors

			configured_checks = self._settings.get(["checks"], incl_defaults=False)
			if configured_checks is None:
				return

			if "octoprint" in configured_checks and "octoprint" in configured_checks["octoprint"]:
				# that's a circular reference, back to defaults
				dummy_defaults = dict(plugins=dict())
				dummy_defaults["plugins"][self._identifier] = dict(checks=dict())
				dummy_defaults["plugins"][self._identifier]["checks"]["octoprint"] = None
				self._settings.set(["checks", "octoprint"], None, defaults=dummy_defaults)

	def _clean_settings_check(self, key, data, defaults, delete=None, save=True):
		if delete is None:
			delete = []

		for k, v in data.items():
			if k in defaults and defaults[k] == data[k]:
				del data[k]

		for k in delete:
			if k in data:
				del data[k]

		dummy_defaults = dict(plugins=dict())
		dummy_defaults["plugins"][self._identifier] = dict(checks=dict())
		dummy_defaults["plugins"][self._identifier]["checks"][key] = defaults
		if len(data):
			self._settings.set(["checks", key], data, defaults=dummy_defaults)
		else:
			self._settings.set(["checks", key], None, defaults=dummy_defaults)

		if save:
			self._settings.save()

		return data

	#~~ BluePrint API

	@octoprint.plugin.BlueprintPlugin.route("/check", methods=["GET"])
	@restricted_access
	def check_for_update(self):
		if "check" in flask.request.values:
			check_targets = map(lambda x: x.strip(), flask.request.values["check"].split(","))
		else:
			check_targets = None

		if "force" in flask.request.values and flask.request.values["force"] in octoprint.settings.valid_boolean_trues:
			force = True
		else:
			force = False

		try:
			information, update_available, update_possible = self.get_current_versions(check_targets=check_targets, force=force)
			return flask.jsonify(dict(status="updatePossible" if update_available and update_possible else "updateAvailable" if update_available else "current", information=information))
		except exceptions.ConfigurationInvalid as e:
			flask.make_response("Update not properly configured, can't proceed: %s" % e.message, 500)


	@octoprint.plugin.BlueprintPlugin.route("/update", methods=["POST"])
	@restricted_access
	@admin_permission.require(403)
	def perform_update(self):
		if self._printer.is_printing() or self._printer.is_paused():
			# do not update while a print job is running
			return flask.make_response("Printer is currently printing or paused", 409)

		if not "application/json" in flask.request.headers["Content-Type"]:
			return flask.make_response("Expected content-type JSON", 400)

		json_data = flask.request.json

		if "check" in json_data:
			check_targets = map(lambda x: x.strip(), json_data["check"])
		else:
			check_targets = None

		if "force" in json_data and json_data["force"] in octoprint.settings.valid_boolean_trues:
			force = True
		else:
			force = False

		to_be_checked, checks = self.perform_updates(check_targets=check_targets, force=force)
		return flask.jsonify(dict(order=to_be_checked, checks=checks))

	#~~ Asset API

	def get_assets(self):
		return dict(
			css=["css/softwareupdate.css"],
			js=["js/softwareupdate.js"],
			less=["less/softwareupdate.less"]
		)

	##~~ TemplatePlugin API

	def get_template_configs(self):
		from flask.ext.babel import gettext
		return [
			dict(type="settings", name=gettext("Software Update"))
		]

	#~~ Updater

	def get_current_versions(self, check_targets=None, force=False):
		"""
		Retrieves the current version information for all defined check_targets. Will retrieve information for all
		available targets by default.

		:param check_targets: an iterable defining the targets to check, if not supplied defaults to all targets
		"""

		checks = self._get_configured_checks()
		if check_targets is None:
			check_targets = checks.keys()

		update_available = False
		update_possible = False
		information = dict()

		for target, check in checks.items():
			if not target in check_targets:
				continue

			try:
				populated_check = self._populated_check(target, check)
				target_information, target_update_available, target_update_possible = self._get_current_version(target, populated_check, force=force)
				if target_information is None:
					target_information = dict()
			except exceptions.UnknownCheckType:
				self._logger.warn("Unknown update check type for target {}: {}".format(target, check.get("type", "<n/a>")))
				continue

			target_information = dict_merge(dict(local=dict(name="unknown", value="unknown"), remote=dict(name="unknown", value="unknown", release_notes=None)), target_information)

			update_available = update_available or target_update_available
			update_possible = update_possible or (target_update_possible and target_update_available)

			local_name = target_information["local"]["name"]
			local_value = target_information["local"]["value"]

			release_notes = None
			if target_information and target_information["remote"] and target_information["remote"]["value"]:
				if "release_notes" in populated_check and populated_check["release_notes"]:
					release_notes = populated_check["release_notes"]
				elif "release_notes" in target_information["remote"]:
					release_notes = target_information["remote"]["release_notes"]

				if release_notes:
					release_notes = release_notes.format(octoprint_version=octoprint_version,
					                                     target_name=target_information["remote"]["name"],
					                                     target_version=target_information["remote"]["value"])

			information[target] = dict(updateAvailable=target_update_available,
			                           updatePossible=target_update_possible,
			                           information=target_information,
			                           displayName=populated_check["displayName"],
<<<<<<< HEAD
			                           displayVersion=populated_check["displayVersion"].format(octoprint_version=octoprint_version, local_name=local_name, local_value=local_value),
			                           check=populated_check,
			                           releaseNotes=release_notes)
=======
			                           displayVersion=populated_check["displayVersion"].format(octoprint_version=VERSION, local_name=local_name, local_value=local_value),
			                           check=populated_check)
>>>>>>> e8bd29ef

		if self._version_cache_dirty:
			self._save_version_cache()
		return information, update_available, update_possible

	def _get_check_hash(self, check):
		hash = hashlib.md5()
		hash.update(repr(check))
		return hash.hexdigest()

	def _get_current_version(self, target, check, force=False):
		"""
		Determines the current version information for one target based on its check configuration.
		"""

		current_hash = self._get_check_hash(check)
		if target in self._version_cache and not force:
			data = self._version_cache[target]
			if data["hash"] == current_hash and data["timestamp"] + self._version_cache_ttl >= time.time() > data["timestamp"]:
				# we also check that timestamp < now to not get confused too much by clock changes
				return data["information"], data["available"], data["possible"]

		information = dict()
		update_available = False

		try:
			version_checker = self._get_version_checker(target, check)
			information, is_current = version_checker.get_latest(target, check)
			if information is not None and not is_current:
				update_available = True
		except exceptions.UnknownCheckType:
			self._logger.warn("Unknown check type %s for %s" % (check["type"], target))
			update_possible = False
		except:
			self._logger.exception("Could not check %s for updates" % target)
			update_possible = False
		else:
			try:
				updater = self._get_updater(target, check)
				update_possible = updater.can_perform_update(target, check)
			except:
				update_possible = False

		self._version_cache[target] = dict(timestamp=time.time(),
		                                   hash=current_hash,
		                                   information=information,
		                                   available=update_available,
		                                   possible=update_possible)
		self._version_cache_dirty = True
		return information, update_available, update_possible

	def perform_updates(self, check_targets=None, force=False):
		"""
		Performs the updates for the given check_targets. Will update all possible targets by default.

		:param check_targets: an iterable defining the targets to update, if not supplied defaults to all targets
		"""

		checks = self._get_configured_checks()
		populated_checks = dict()
		for target, check in checks.items():
			try:
				populated_checks[target] = self._populated_check(target, check)
			except exceptions.UnknownCheckType:
				self._logger.debug("Ignoring unknown check type for target {}".format(target))
			except:
				self._logger.exception("Error while populating check prior to update for target {}".format(target))

		if check_targets is None:
			check_targets = populated_checks.keys()
		to_be_updated = sorted(set(check_targets) & set(populated_checks.keys()))
		if "octoprint" in to_be_updated:
			to_be_updated.remove("octoprint")
			tmp = ["octoprint"] + to_be_updated
			to_be_updated = tmp

		updater_thread = threading.Thread(target=self._update_worker, args=(populated_checks, to_be_updated, force))
		updater_thread.daemon = False
		updater_thread.start()

		check_data = dict((key, check["displayName"] if "displayName" in check else key) for key, check in populated_checks.items() if key in to_be_updated)
		return to_be_updated, check_data

	def _update_worker(self, checks, check_targets, force):

		restart_type = None

		try:
			self._update_in_progress = True

			target_results = dict()
			error = False

			### iterate over all configured targets

			for target in check_targets:
				if not target in checks:
					continue
				check = checks[target]

				if "enabled" in check and not check["enabled"]:
					continue

				if not target in check_targets:
					continue

				target_error, target_result = self._perform_update(target, check, force)
				error = error or target_error
				if target_result is not None:
					target_results[target] = target_result

					if "restart" in check:
						target_restart_type = check["restart"]
					elif "pip" in check:
						target_restart_type = "octoprint"

					# if our update requires a restart we have to determine which type
					if restart_type is None or (restart_type == "octoprint" and target_restart_type == "environment"):
						restart_type = target_restart_type

		finally:
			# we might have needed to update the config, so we'll save that now
			self._settings.save()

			# also, we are now longer updating
			self._update_in_progress = False

		if error:
			# if there was an unignorable error, we just return error
			self._send_client_message("error", dict(results=target_results))

		else:
			self._save_version_cache()

			# otherwise the update process was a success, but we might still have to restart
			if restart_type is not None and restart_type in ("octoprint", "environment"):
				# one of our updates requires a restart of either type "octoprint" or "environment". Let's see if
				# we can actually perform that

				if restart_type == "octoprint":
					restart_command = self._settings.global_get(["server", "commands", "serverRestartCommand"])
				elif restart_type == "environment":
					restart_command = self._settings.global_get(["server", "commands", "systemRestartCommand"])

				if restart_command is not None:
					self._send_client_message("restarting", dict(restart_type=restart_type, results=target_results))
					try:
						self._perform_restart(restart_command)
					except exceptions.RestartFailed:
						self._send_client_message("restart_failed", dict(restart_type=restart_type, results=target_results))
				else:
					# we don't have this restart type configured, we'll have to display a message that a manual
					# restart is needed
					self._send_client_message("restart_manually", dict(restart_type=restart_type, results=target_results))
			else:
				self._send_client_message("success", dict(results=target_results))

	def _perform_update(self, target, check, force):
		information, update_available, update_possible = self._get_current_version(target, check)

		if not update_available and not force:
			return False, None

		if not update_possible:
			self._logger.warn("Cannot perform update for %s, update type is not fully configured" % target)
			return False, None

		# determine the target version to update to
		target_version = information["remote"]["value"]
		target_error = False

		### The actual update procedure starts here...

		populated_check = self._populated_check(target, check)
		try:
			self._logger.info("Starting update of %s to %s..." % (target, target_version))
			self._send_client_message("updating", dict(target=target, version=target_version, name=populated_check["displayName"]))
			updater = self._get_updater(target, check)
			if updater is None:
				raise exceptions.UnknownUpdateType()

			update_result = updater.perform_update(target, populated_check, target_version, log_cb=self._log)
			target_result = ("success", update_result)
			self._logger.info("Update of %s to %s successful!" % (target, target_version))

		except exceptions.UnknownUpdateType:
			self._logger.warn("Update of %s can not be performed, unknown update type" % target)
			self._send_client_message("update_failed", dict(target=target, version=target_version, name=populated_check["displayName"], reason="Unknown update type"))
			return False, None

		except Exception as e:
			self._logger.exception("Update of %s can not be performed" % target)
			if not "ignorable" in populated_check or not populated_check["ignorable"]:
				target_error = True

			if isinstance(e, exceptions.UpdateError):
				target_result = ("failed", e.data)
				self._send_client_message("update_failed", dict(target=target, version=target_version, name=populated_check["displayName"], reason=e.data))
			else:
				target_result = ("failed", None)
				self._send_client_message("update_failed", dict(target=target, version=target_version, name=populated_check["displayName"], reason="unknown"))

		else:
			# make sure that any external changes to config.yaml are loaded into the system
			self._settings.load()

			# persist the new version if necessary for check type
			if check["type"] == "github_commit":
				dummy_default = dict(plugins=dict())
				dummy_default["plugins"][self._identifier] = dict(checks=dict())
				dummy_default["plugins"][self._identifier]["checks"][target] = dict(current=None)
				self._settings.set(["checks", target, "current"], target_version, defaults=dummy_default)

				# we have to save here (even though that makes us save quite often) since otherwise the next
				# load will overwrite our changes we just made
				self._settings.save()

			del self._version_cache[target]
			self._version_cache_dirty = True

		return target_error, target_result

	def _perform_restart(self, restart_command):
		"""
		Performs a restart using the supplied restart_command.
		"""

		self._logger.info("Restarting...")
		try:
			util.execute(restart_command)
		except exceptions.ScriptError as e:
			self._logger.exception("Error while restarting")
			self._logger.warn("Restart stdout:\n%s" % e.stdout)
			self._logger.warn("Restart stderr:\n%s" % e.stderr)
			raise exceptions.RestartFailed()

	def _populated_check(self, target, check):
		if not "type" in check:
			raise exceptions.UnknownCheckType()

		result = dict(check)

		if target == "octoprint":
			from flask.ext.babel import gettext
			result["displayName"] = check.get("displayName", gettext("OctoPrint"))
			result["displayVersion"] = check.get("displayVersion", "{octoprint_version}")

			if check["type"] == "github_commit":
				from octoprint._version import get_versions
				versions = get_versions()
				result["current"] = versions.get("full-revisionid", versions.get("full", "unknown"))
			else:
				result["current"] = VERSION
		else:
			result["displayName"] = check.get("displayName", target)
			result["displayVersion"] = check.get("displayVersion", check.get("current", "unknown"))
			if check["type"] in ("github_commit"):
				result["current"] = check.get("current", None)
			else:
				result["current"] = check.get("current", check.get("displayVersion", None))

		return result

	def _log(self, lines, prefix=None, stream=None, strip=True):
		if strip:
			lines = map(lambda x: x.strip(), lines)

		self._send_client_message("loglines", data=dict(loglines=[dict(line=line, stream=stream) for line in lines]))
		for line in lines:
			self._console_logger.debug(u"{prefix} {line}".format(**locals()))

	def _send_client_message(self, message_type, data=None):
		self._plugin_manager.send_plugin_message(self._identifier, dict(type=message_type, data=data))

	def _get_version_checker(self, target, check):
		"""
		Retrieves the version checker to use for given target and check configuration. Will raise an UnknownCheckType
		if version checker cannot be determined.
		"""

		if not "type" in check:
			raise exceptions.ConfigurationInvalid("no check type defined")

		check_type = check["type"]
		if check_type == "github_release":
			return version_checks.github_release
		elif check_type == "github_commit":
			return version_checks.github_commit
		elif check_type == "git_commit":
			return version_checks.git_commit
		elif check_type == "commandline":
			return version_checks.commandline
		elif check_type == "python_checker":
			return version_checks.python_checker
		else:
			raise exceptions.UnknownCheckType()

	def _get_updater(self, target, check):
		"""
		Retrieves the updater for the given target and check configuration. Will raise an UnknownUpdateType if updater
		cannot be determined.
		"""

		if "update_script" in check:
			return updaters.update_script
		elif "pip" in check:
			if not "pip_command" in check and self._settings.get(["pip_command"]) is not None:
				check["pip_command"] = self._settings.get(["pip_command"])
			return updaters.pip
		elif "python_updater" in check:
			return updaters.python_updater
		else:
			raise exceptions.UnknownUpdateType()


__plugin_name__ = "Software Update"
__plugin_author__ = "Gina Häußge"
__plugin_url__ = "https://github.com/foosel/OctoPrint/wiki/Plugin:-Software-Update"
__plugin_description__ = "Allows receiving update notifications and performing updates of OctoPrint and plugins"
__plugin_license__ = "AGPLv3"
def __plugin_load__():
	global __plugin_implementation__
	__plugin_implementation__ = SoftwareUpdatePlugin()

	global __plugin_helpers__
	__plugin_helpers__ = dict(
		version_checks=version_checks,
		updaters=updaters,
		exceptions=exceptions,
		util=util
	)

	global __plugin_hooks__
	__plugin_hooks__ = {
		"octoprint.cli.commands": cli.commands
	}

<|MERGE_RESOLUTION|>--- conflicted
+++ resolved
@@ -457,7 +457,7 @@
 					release_notes = target_information["remote"]["release_notes"]
 
 				if release_notes:
-					release_notes = release_notes.format(octoprint_version=octoprint_version,
+					release_notes = release_notes.format(octoprint_version=VERSION,
 					                                     target_name=target_information["remote"]["name"],
 					                                     target_version=target_information["remote"]["value"])
 
@@ -465,14 +465,9 @@
 			                           updatePossible=target_update_possible,
 			                           information=target_information,
 			                           displayName=populated_check["displayName"],
-<<<<<<< HEAD
-			                           displayVersion=populated_check["displayVersion"].format(octoprint_version=octoprint_version, local_name=local_name, local_value=local_value),
+			                           displayVersion=populated_check["displayVersion"].format(octoprint_version=VERSION, local_name=local_name, local_value=local_value),
 			                           check=populated_check,
 			                           releaseNotes=release_notes)
-=======
-			                           displayVersion=populated_check["displayVersion"].format(octoprint_version=VERSION, local_name=local_name, local_value=local_value),
-			                           check=populated_check)
->>>>>>> e8bd29ef
 
 		if self._version_cache_dirty:
 			self._save_version_cache()

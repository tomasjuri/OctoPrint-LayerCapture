# coding=utf-8
from __future__ import absolute_import, division, print_function

__author__ = "Gina Häußge <osd@foosel.net>"
__license__ = 'GNU Affero General Public License http://www.gnu.org/licenses/agpl.html'
__copyright__ = "Copyright (C) 2014 The OctoPrint Project - Released under terms of the AGPLv3 License"

import sys
import logging

from ..exceptions import ConfigurationInvalid, UpdateError

from octoprint.util.commandline import CommandlineCaller, CommandlineError


def _get_caller(log_cb=None):
	def _log_call(*lines):
		_log(lines, prefix=" ", stream="call")

	def _log_stdout(*lines):
		_log(lines, prefix=">", stream="stdout")

	def _log_stderr(*lines):
		_log(lines, prefix="!", stream="stderr")

	def _log(lines, prefix=None, stream=None):
		if log_cb is None:
			return
		log_cb(lines, prefix=prefix, stream=stream)

	caller = CommandlineCaller()
	if log_cb is not None:
		caller.on_log_call = _log_call
		caller.on_log_stdout = _log_stdout
		caller.on_log_stderr = _log_stderr
	return caller


def can_perform_update(target, check):
	import os
	script_configured = bool("update_script" in check and check["update_script"])

	folder = None
	if "update_folder" in check:
		folder = check["update_folder"]
	elif "checkout_folder" in check:
		folder = check["checkout_folder"]
	folder_configured = bool(folder and os.path.isdir(folder))

	return script_configured and folder_configured


def perform_update(target, check, target_version, log_cb=None):
	logger = logging.getLogger("octoprint.plugins.softwareupdate.updaters.update_script")

	if not can_perform_update(target, check):
		raise ConfigurationInvalid("checkout_folder and update_folder are missing for update target %s, one is needed" % target)

	update_script = check["update_script"]
	update_branch = check.get("update_branch", "")
	force_exact_version = check.get("force_exact_version", False)
	folder = check.get("update_folder", check["checkout_folder"])
	pre_update_script = check.get("pre_update_script", None)
	post_update_script = check.get("post_update_script", None)

	caller = _get_caller(log_cb=log_cb)

	### pre update

	if pre_update_script is not None:
		logger.debug("Target: %s, running pre-update script: %s" % (target, pre_update_script))
		try:
			caller.checked_call(pre_update_script, cwd=folder)
		except CommandlineError as e:
			logger.exception("Target: %s, error while executing pre update script, got returncode %r" % (target, e.returncode))

	### update

	try:
<<<<<<< HEAD
		update_command = update_script.format(python=sys.executable, folder=folder, target=target_version)
=======
		update_command = update_script.format(python=sys.executable,
		                                      folder=folder,
		                                      target=target_version,
		                                      branch=update_branch,
		                                      force="true" if force_exact_version else "false")

>>>>>>> 21b73391
		logger.debug("Target %s, running update script: %s" % (target, update_command))

		caller.checked_call(update_command, cwd=folder)
	except CommandlineError as e:
		logger.exception("Target: %s, error while executing update script, got returncode %r" % (target, e.returncode))
		raise UpdateError("Error while executing update script for %s", (e.stdout, e.stderr))

	### post update

	if post_update_script is not None:
		logger.debug("Target: %s, running post-update script %s..." % (target, post_update_script))
		try:
			caller.checked_call(post_update_script, cwd=folder)
		except CommandlineError as e:
			logger.exception("Target: %s, error while executing post update script, got returncode %r" % (target, e.returncode))

	return "ok"<|MERGE_RESOLUTION|>--- conflicted
+++ resolved
@@ -77,16 +77,12 @@
 	### update
 
 	try:
-<<<<<<< HEAD
-		update_command = update_script.format(python=sys.executable, folder=folder, target=target_version)
-=======
 		update_command = update_script.format(python=sys.executable,
 		                                      folder=folder,
 		                                      target=target_version,
 		                                      branch=update_branch,
 		                                      force="true" if force_exact_version else "false")
 
->>>>>>> 21b73391
 		logger.debug("Target %s, running update script: %s" % (target, update_command))
 
 		caller.checked_call(update_command, cwd=folder)

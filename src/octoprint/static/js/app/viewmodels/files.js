--- conflicted
+++ resolved
@@ -117,7 +117,6 @@
             0
         );
 
-<<<<<<< HEAD
         self.foldersOnlyList = ko.dependentObservable(function() {
             var filter = function(data) { return data["type"] && data["type"] == "folder"; };
             return _.filter(self.listHelper.paginatedItems(), filter);
@@ -144,10 +143,7 @@
             }
         });
 
-        self.isLoadActionPossible = ko.computed(function() {
-=======
         self.isLoadActionPossible = ko.pureComputed(function() {
->>>>>>> 7f1394a8
             return self.loginState.isUser() && !self.isPrinting() && !self.isPaused() && !self.isLoading();
         });
 

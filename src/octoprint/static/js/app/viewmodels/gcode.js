$(function() {
    function GcodeViewModel(parameters) {
        var self = this;

        self.loginState = parameters[0];
        self.settings = parameters[1];

        self.ui_progress_percentage = ko.observable();
        self.ui_progress_type = ko.observable();
        self.ui_progress_text = ko.pureComputed(function() {
            var text = "";
            switch (self.ui_progress_type()) {
                case "loading": {
                    text = gettext("Loading...") + " (" + self.ui_progress_percentage().toFixed(0) + "%)";
                    break;
                }
                case "analyzing": {
                    text = gettext("Analyzing...") + " (" + self.ui_progress_percentage().toFixed(0) + "%)";
                    break;
                }
                case "done": {
                    text = gettext("Analyzed");
                    break;
                }
            }

            return text;
        });
        self.ui_modelInfo = ko.observable("");
        self.ui_layerInfo = ko.observable("");

        self.tabActive = false;
        self.enableReload = ko.observable(false);

        self.waitForApproval = ko.observable(false);
        self.selectedFile = {
            name: ko.observable(undefined),
            date: ko.observable(undefined),
            size: ko.observable(undefined)
        };

        self.renderer_centerModel = ko.observable(false);
        self.renderer_centerViewport = ko.observable(false);
        self.renderer_zoomOnModel = ko.observable(false);
        self.renderer_showMoves = ko.observable(true);
        self.renderer_showRetracts = ko.observable(true);
        self.renderer_extrusionWidthEnabled = ko.observable(false);
        self.renderer_extrusionWidth = ko.observable(2);
        self.renderer_showNext = ko.observable(false);
        self.renderer_showPrevious = ko.observable(false);
        self.renderer_syncProgress = ko.observable(true);

        self.reader_sortLayers = ko.observable(true);
        self.reader_hideEmptyLayers = ko.observable(true);

        self.layerSelectionEnabled = ko.observable(false)

        self.synchronizeOptions = function(additionalRendererOptions, additionalReaderOptions) {
            var renderer = {
                moveModel: self.renderer_centerModel(),
                centerViewport: self.renderer_centerViewport(),
                showMoves: self.renderer_showMoves(),
                showRetracts: self.renderer_showRetracts(),
                extrusionWidth: self.renderer_extrusionWidthEnabled() ? self.renderer_extrusionWidth() : 1,
                showNextLayer: self.renderer_showNext(),
                showPreviousLayer: self.renderer_showPrevious(),
                zoomInOnModel: self.renderer_zoomOnModel(),
                onInternalOptionChange: self._onInternalRendererOptionChange
            };
            if (additionalRendererOptions) {
                _.extend(renderer, additionalRendererOptions);
            }

            var reader = {
                sortLayers: self.reader_sortLayers(),
                purgeEmptyLayers: self.reader_hideEmptyLayers()
            };
            if (additionalReaderOptions) {
                _.extend(reader, additionalReaderOptions);
            }

            GCODE.ui.updateOptions({
                renderer: renderer,
                reader: reader
            });
        };

        // subscribe to update Gcode view on updates...
        self.renderer_centerModel.subscribe(self.synchronizeOptions);
        self.renderer_centerViewport.subscribe(self.synchronizeOptions);
        self.renderer_zoomOnModel.subscribe(self.synchronizeOptions);
        self.renderer_showMoves.subscribe(self.synchronizeOptions);
        self.renderer_showRetracts.subscribe(self.synchronizeOptions);
        self.renderer_extrusionWidthEnabled.subscribe(self.synchronizeOptions);
        self.renderer_extrusionWidth.subscribe(self.synchronizeOptions);
        self.renderer_showNext.subscribe(self.synchronizeOptions);
        self.renderer_showPrevious.subscribe(self.synchronizeOptions);
        self.reader_sortLayers.subscribe(self.synchronizeOptions);
        self.reader_hideEmptyLayers.subscribe(self.synchronizeOptions);

        // subscribe to relevant printer settings...
        self.settings.printerProfiles.currentProfileData.subscribe(function() {
            if (!self.enabled) return;

            var currentProfileData = self.settings.printerProfiles.currentProfileData();
            if (!currentProfileData) return;

            var toolOffsets = self._retrieveToolOffsets(currentProfileData);
            if (toolOffsets) {
                GCODE.ui.updateOptions({
                    reader: {
                        toolOffsets: toolOffsets
                    }
                });

            }

            var bedDimensions = self._retrieveBedDimensions(currentProfileData);
            if (toolOffsets) {
                GCODE.ui.updateOptions({
                    renderer: {
                        bed: bedDimensions
                    }
                });
            }

            var axesConfiguration = self._retrieveAxesConfiguration(currentProfileData);
            if (axesConfiguration) {
                GCODE.ui.updateOptions({
                    renderer: {
                        invertAxes: axesConfiguration
                    }
                });
            }
        });

        self._retrieveBedDimensions = function(currentProfileData) {
            if (currentProfileData == undefined) {
                currentProfileData = self.settings.printerProfiles.currentProfileData();
            }

            if (currentProfileData && currentProfileData.volume && currentProfileData.volume.formFactor() && currentProfileData.volume.width() && currentProfileData.volume.depth()) {
                var x = undefined, y = undefined, r = undefined, circular = false, centeredOrigin = false;

                var formFactor = currentProfileData.volume.formFactor();
                if (formFactor == "circular") {
                    r = currentProfileData.volume.width() / 2;
                    circular = true;
                    centeredOrigin = true;
                } else {
                    x = currentProfileData.volume.width();
                    y = currentProfileData.volume.depth();
                    if (currentProfileData.volume.origin) {
                        centeredOrigin = currentProfileData.volume.origin() == "center";
                    }
                }

                return {
                    x: x,
                    y: y,
                    r: r,
                    circular: circular,
                    centeredOrigin: centeredOrigin
                };
            } else {
                return undefined;
            }
        };

        self._retrieveToolOffsets = function(currentProfileData) {
            if (currentProfileData == undefined) {
                currentProfileData = self.settings.printerProfiles.currentProfileData();
            }

            if (currentProfileData && currentProfileData.extruder && currentProfileData.extruder.offsets()) {
                var offsets = [];
                _.each(currentProfileData.extruder.offsets(), function(offset) {
                    offsets.push({x: offset[0], y: offset[1]})
                });
                return offsets;
            } else {
                return undefined;
            }

        };

        self._retrieveAxesConfiguration = function(currentProfileData) {
            if (currentProfileData == undefined) {
                currentProfileData = self.settings.printerProfiles.currentProfileData();
            }

            if (currentProfileData && currentProfileData.axes) {
                var invertX = false, invertY = false;
                if (currentProfileData.axes.x) {
                    invertX = currentProfileData.axes.x.inverted();
                }
                if (currentProfileData.axes.y) {
                    invertY = currentProfileData.axes.y.inverted();
                }

                return {
                    x: invertX,
                    y: invertY
                }
            } else {
                return undefined;
            }
        };

        self.loadedFilename = undefined;
        self.loadedFileDate = undefined;
        self.status = 'idle';
        self.enabled = false;

        self.currentlyPrinting = false;

        self.errorCount = 0;

        self.layerSlider = undefined;
        self.layerCommandSlider = undefined;

        self.currentLayer = undefined;
        self.currentCommand = undefined;

        self.initialize = function() {
            var layerSliderElement = $("#gcode_slider_layers");
            var commandSliderElement = $("#gcode_slider_commands");
            var containerElement = $("#gcode_canvas");

            if (!(layerSliderElement.length && commandSliderElement.length && containerElement.length)) {
                return;
            }

            self._configureLayerSlider(layerSliderElement);
            self._configureLayerCommandSlider(commandSliderElement);

<<<<<<< HEAD
            self.settings.requestData()
                .done(function() {
                    GCODE.ui.init({
                        container: "#gcode_canvas",
                        onProgress: self._onProgress,
                        onModelLoaded: self._onModelLoaded,
                        onLayerSelected: self._onLayerSelected,
                        bed: self._retrieveBedDimensions(),
                        toolOffsets: self._retrieveToolOffsets(),
                        invertAxes: self._retrieveAxesConfiguration()
                    });
                    self.synchronizeOptions();
                    self.enabled = true;
                });
=======
            self.settings.requestData(function() {
                var initResult = GCODE.ui.init({
                    container: "#gcode_canvas",
                    onProgress: self._onProgress,
                    onModelLoaded: self._onModelLoaded,
                    onLayerSelected: self._onLayerSelected,
                    bed: self._retrieveBedDimensions(),
                    toolOffsets: self._retrieveToolOffsets(),
                    invertAxes: self._retrieveAxesConfiguration()
                });

                if (!initResult) {
                    log.info("Could not initialize GCODE viewer component");
                    return;
                }

                self.synchronizeOptions();
                self.enabled = true;
            });
>>>>>>> c70708e9
        };

        self.reset = function() {
            self.enableReload(false);
            self.loadedFilename = undefined;
            self.loadedFileDate = undefined;
            self.clear();
        };

        self.clear = function() {
            GCODE.ui.clear();
        };

        self._configureLayerSlider = function(layerSliderElement) {
            self.layerSlider = layerSliderElement.slider({
                id: "gcode_layer_slider",
                reversed: true,
                selection: "after",
                orientation: "vertical",
                min: 0,
                max: 1,
                step: 1,
                value: 0,
                enabled: false,
                formatter: function(value) { return "Layer #" + (value + 1); }
            }).on("slide", self.changeLayer);
        };

        self._configureLayerCommandSlider = function(commandSliderElement) {
            self.layerCommandSlider = commandSliderElement.slider({
                id: "gcode_command_slider",
                orientation: "horizontal",
                min: 0,
                max: 1,
                step: 1,
                value: [0, 1],
                enabled: false,
                tooltip: "hide"
            }).on("slide", self.changeCommandRange);
        };

        self.loadFile = function(filename, date){
            self.enableReload(false);
            if (self.status == "idle" && self.errorCount < 3) {
                self.status = "request";
                OctoPrint.files.download("local", filename)
                    .done(function(response, rstatus) {
                        if(rstatus === 'success'){
                            self.showGCodeViewer(response, rstatus);
                            self.loadedFilename = filename;
                            self.loadedFileDate = date;
                            self.status = "idle";
                            self.enableReload(true);
                        }
                    })
                    .fail(function() {
                        self.status = "idle";
                        self.errorCount++;
                    });
            }
        };

        self.showGCodeViewer = function(response, rstatus) {
            var par = {
                target: {
                    result: response
                }
            };
            GCODE.gCodeReader.loadFile(par);

            if (self.layerSlider != undefined) {
                self.layerSlider.slider("disable");
            }
            if (self.layerCommandSlider != undefined) {
                self.layerCommandSlider.slider("disable");
            }
        };

        self.reload = function() {
            if (!self.enableReload()) return;
            self.loadFile(self.loadedFilename, self.loadedFileDate);
        };

        self.fromHistoryData = function(data) {
            self._processData(data);
        };

        self.fromCurrentData = function(data) {
            self._processData(data);
        };

        self._renderPercentage = function(percentage) {
            var cmdIndex = GCODE.gCodeReader.getCmdIndexForPercentage(percentage);
            if (!cmdIndex) return;

            GCODE.renderer.render(cmdIndex.layer, 0, cmdIndex.cmd);
            GCODE.ui.updateLayerInfo(cmdIndex.layer);

            if (self.layerSlider != undefined) {
                self.layerSlider.slider("setValue", cmdIndex.layer);
            }
            if (self.layerCommandSlider != undefined) {
                self.layerCommandSlider.slider("setValue", [0, cmdIndex.cmd]);
            }
        };

        self._processData = function(data) {
            if (!data.job.file || !data.job.file.name && (self.loadedFilename || self.loadedFileDate)) {
                self.waitForApproval(false);

                self.loadedFilename = undefined;
                self.loadedFileDate = undefined;
                self.selectedFile.name(undefined);
                self.selectedFile.date(undefined);
                self.selectedFile.size(undefined);

                self.clear();
                return;
            }
            if (!self.enabled) return;
            self.currentlyPrinting = data.state.flags && (data.state.flags.printing || data.state.flags.paused);

            if(self.loadedFilename
                    && self.loadedFilename == data.job.file.name
                    && self.loadedFileDate == data.job.file.date) {
                if (OctoPrint.coreui.browserTabVisible && self.tabActive && self.currentlyPrinting && self.renderer_syncProgress() && !self.waitForApproval()) {
                    self._renderPercentage(data.progress.completion);
                }
                self.errorCount = 0
            } else {
                self.clear();
                if (data.job.file.name && data.job.file.origin != "sdcard"
                        && self.status != "request"
                        && (!self.waitForApproval() || self.selectedFile.name() != data.job.file.name || self.selectedFile.date() != data.job.file.date)) {
                    self.selectedFile.name(data.job.file.name);
                    self.selectedFile.date(data.job.file.date);
                    self.selectedFile.size(data.job.file.size);

                    if (data.job.file.size > CONFIG_GCODE_SIZE_THRESHOLD || ($.browser.mobile && data.job.file.size > CONFIG_GCODE_MOBILE_SIZE_THRESHOLD)) {
                        self.waitForApproval(true);
                        self.loadedFilename = undefined;
                        self.loadedFileDate = undefined;
                    } else {
                        self.waitForApproval(false);
                        self.loadFile(data.job.file.name, data.job.file.date);
                    }
                }
            }
        };

        self.onEventPrintDone = function() {
            if (self.renderer_syncProgress() && !self.waitForApproval()) {
                self._renderPercentage(100.0);
            }
        };

        self.approveLargeFile = function() {
            self.waitForApproval(false);
            self.loadFile(self.selectedFile.name(), self.selectedFile.date());
        };

        self._onProgress = function(type, percentage) {
            self.ui_progress_type(type);
            self.ui_progress_percentage(percentage);
        };

        self._onModelLoaded = function(model) {
            if (!model) {
                self.ui_modelInfo("");
                if (self.layerSlider != undefined) {
                    self.layerSlider.slider("disable");
                    self.layerSlider.slider("setMax", 1);
                    self.layerSlider.slider("setValue", 0);
                    self.layerSelectionEnabled(false);
                }
                self.currentLayer = 0;
            } else {
                var output = [];
                output.push(gettext("Model size") + ": " + model.width.toFixed(2) + "mm &times; " + model.depth.toFixed(2) + "mm &times; " + model.height.toFixed(2) + "mm");
                output.push(gettext("Estimated total print time") + ": " + formatDuration(model.printTime));
                output.push(gettext("Estimated layer height") + ": " + model.layerHeight.toFixed(2) + gettext("mm"));
                output.push(gettext("Layer count") + ": " + model.layersPrinted.toFixed(0) + " " + gettext("printed") + ", " + model.layersTotal.toFixed(0) + " " + gettext("visited"));

                self.ui_modelInfo(output.join("<br>"));

                if (self.layerSlider != undefined) {
                    self.layerSlider.slider("enable");
                    self.layerSlider.slider("setMax", model.layersPrinted - 1);
                    self.layerSlider.slider("setValue", 0);
                    self.layerSelectionEnabled(true);
                }
            }
        };

        self._onLayerSelected = function(layer) {
            if (!layer) {
                self.ui_layerInfo("");
                if (self.layerCommandSlider != undefined) {
                    self.layerCommandSlider.slider("disable");
                    self.layerCommandSlider.slider("setMax", 1);
                    self.layerCommandSlider.slider("setValue", [0, 1]);
                }
                self.currentCommand = [0, 1];
            } else {
                var output = [];
                output.push(gettext("Layer number") + ": " + (layer.number + 1));
                output.push(gettext("Layer height") + " (mm): " + layer.height);
                output.push(gettext("GCODE commands in layer") + ": " + layer.commands);
                if (layer.filament != undefined) {
                    if (layer.filament.length == 1) {
                        output.push(gettext("Filament used by layer") + ": " + layer.filament[0].toFixed(2) + "mm");
                    } else {
                        for (var i = 0; i < layer.filament.length; i++) {
                            output.push(gettext("Filament used by layer") + " (" + gettext("Tool") + " " + i + "): " + layer.filament[i].toFixed(2) + "mm");
                        }
                    }
                }
                output.push(gettext("Print time for layer") + ": " + formatDuration(layer.printTime));

                self.ui_layerInfo(output.join("<br>"));

                if (self.layerCommandSlider != undefined) {
                    self.layerCommandSlider.slider("enable");
                    self.layerCommandSlider.slider("setMax", layer.commands - 1);
                    self.layerCommandSlider.slider("setValue", [0, layer.commands - 1]);
                }
            }
        };

        self._onInternalRendererOptionChange = function(options) {
            if (!options) return;

            for (var opt in options) {
                if (opt == "zoomInOnModel" && options[opt] != self.renderer_zoomOnModel()) {
                    self.renderer_zoomOnModel(false);
                } else if (opt == "centerViewport" && options[opt] != self.renderer_centerViewport()) {
                    self.renderer_centerViewport(false);
                } else if (opt == "moveModel" && options[opt] != self.renderer_centerModel()) {
                    self.renderer_centerModel(false);
                }
            }
        };

        self.changeLayer = function(event) {
            if (self.currentlyPrinting && self.renderer_syncProgress()) self.renderer_syncProgress(false);

            var value = event.value;
            if (self.currentLayer !== undefined && self.currentLayer == value) return;
            self.currentLayer = value;

            GCODE.ui.changeSelectedLayer(value);
        };

        self.onMouseOver = function(data, event) {
            if (!self.settings.feature_keyboardControl() || self.layerSlider != undefined) return;
            $("#canvas_container").focus();

        };
        self.onMouseOut = function(data, event) {
            if (!self.settings.feature_keyboardControl() || self.layerSlider != undefined) return;
            $("#canvas_container").blur();
        };
        self.onKeyDown = function(data, event) {
            if (!self.settings.feature_keyboardControl() || self.layerSlider != undefined) return;

            var value = self.currentLayer;
            switch(event.which){
                case 33: // Pg up
                    value = value + 10; // No need to check against max this is done by the Slider anyway
                    break;
                case 34: // Pg down
                    value = value - 10; // No need to check against min, this is done by the Slider anyway
                    break;
                case 38: // up arrow key
                    value = value + 1; // No need to check against max this is done by the Slider anyway
                    break;
                case 40: // down arrow key
                    value = value - 1; // No need to check against min, this is done by the Slider anyway
                    break;
            }
            self.shiftLayer(value);
        };

        self.changeCommandRange = function(event) {
            if (self.currentlyPrinting && self.renderer_syncProgress()) self.renderer_syncProgress(false);

            var tuple = event.value;
            if (self.currentCommand !== undefined && self.currentCommand[0] == tuple[0] && self.currentCommand[1] == tuple[1]) return;
            self.currentCommand = tuple;

            GCODE.ui.changeSelectedCommands(self.layerSlider.slider("getValue"), tuple[0], tuple[1]);
        };

        self.onDataUpdaterReconnect = function() {
            self.reset();
        };

        self.onBeforeBinding = function() {
            self.initialize();
        };

        self.onTabChange = function(current, previous) {
            self.tabActive = current == "#gcode";
        };

        self.shiftLayer = function(value){
            if (value != self.currentLayer) {
                event.preventDefault();

                self.layerSlider.slider('setValue', value);
                value = self.layerSlider.slider('getValue');
                //This sets the scroll bar to the appropriate position.
                self.layerSlider
                    .trigger({
                        type: 'slideStart',
                        value: value
                    })
                    .trigger({
                        type: 'slide',
                        value: value
                    }).trigger({
                        type: 'slideStop',
                        value: value
                    });
            }
        };

        self.incrementLayer = function() {
            var value = self.layerSlider.slider('getValue') + 1;
            self.shiftLayer(value);
        };

        self.decrementLayer = function() {
            var value = self.layerSlider.slider('getValue') - 1;
            self.shiftLayer(value);
        };
    }

    OCTOPRINT_VIEWMODELS.push([
        GcodeViewModel,
        ["loginStateViewModel", "settingsViewModel"],
        "#gcode"
    ]);
});<|MERGE_RESOLUTION|>--- conflicted
+++ resolved
@@ -234,10 +234,9 @@
             self._configureLayerSlider(layerSliderElement);
             self._configureLayerCommandSlider(commandSliderElement);
 
-<<<<<<< HEAD
             self.settings.requestData()
                 .done(function() {
-                    GCODE.ui.init({
+                    var initResult = GCODE.ui.init({
                         container: "#gcode_canvas",
                         onProgress: self._onProgress,
                         onModelLoaded: self._onModelLoaded,
@@ -246,30 +245,15 @@
                         toolOffsets: self._retrieveToolOffsets(),
                         invertAxes: self._retrieveAxesConfiguration()
                     });
+    
+                    if (!initResult) {
+                        log.info("Could not initialize GCODE viewer component");
+                        return;
+                    }
+    
                     self.synchronizeOptions();
                     self.enabled = true;
                 });
-=======
-            self.settings.requestData(function() {
-                var initResult = GCODE.ui.init({
-                    container: "#gcode_canvas",
-                    onProgress: self._onProgress,
-                    onModelLoaded: self._onModelLoaded,
-                    onLayerSelected: self._onLayerSelected,
-                    bed: self._retrieveBedDimensions(),
-                    toolOffsets: self._retrieveToolOffsets(),
-                    invertAxes: self._retrieveAxesConfiguration()
-                });
-
-                if (!initResult) {
-                    log.info("Could not initialize GCODE viewer component");
-                    return;
-                }
-
-                self.synchronizeOptions();
-                self.enabled = true;
-            });
->>>>>>> c70708e9
         };
 
         self.reset = function() {

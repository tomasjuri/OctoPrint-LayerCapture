--- conflicted
+++ resolved
@@ -87,17 +87,12 @@
                 .done(function(response) {
                     new PNotify({title: gettext("Logout successful"), text: gettext("You are now logged out"), type: "success"});
                     self.fromResponse(response);
-<<<<<<< HEAD
-                });
-=======
-                },
-                error: function(error) {
+                })
+                .error(function(error) {
                     if (error && error.status === 401) {
                          self.fromResponse(false);
                     }
-                }
-            })
->>>>>>> 8e98e9c4
+                });
         };
 
         self.onLoginUserKeyup = function(data, event) {

(function (global, factory) {
    if (typeof define === "function" && define.amd) {
        define(["OctoPrintClient"], factory);
    } else {
        factory(global.OctoPrintClient);
    }
})(this, function(OctoPrintClient) {
    var baseUrl = "api/users";

    var url = function() {
        if (arguments.length) {
            return baseUrl + "/" + Array.prototype.join.call(arguments, "/");
        } else {
            return baseUrl;
        }
    };

<<<<<<< HEAD
    OctoPrint.users = {
        list: function (opts) {
            return OctoPrint.get(url(), opts);
        },

        add: function (user, opts) {
            if (!user.name || !user.password) {
                throw new OctoPrint.InvalidArgumentError("Both user's name and password need to be set");
            }

            var data = {
                name: user.name,
                password: user.password,
                groups: user.hasOwnProperty("groups") ? user.groups : [],
                permissions: user.hasOwnProperty("permissions") ? user.permissions : [],
                active: user.hasOwnProperty("active") ? !!user.active : true,
                admin: user.hasOwnProperty("admin") ? !!user.admin : false
            };

            return OctoPrint.postJson(url(), data, opts);
        },

        get: function (name, opts) {
            if (!name) {
                throw new OctoPrint.InvalidArgumentError("user name must be set");
            }

            return OctoPrint.get(url(name), opts);
        },

        update: function (name, active, admin, permissions, groups, opts) {
            if (!name) {
                throw new OctoPrint.InvalidArgumentError("user name must be set");
            }

            var data = {
                active: !!active,
                groups: groups,
                permissions: permissions,
                admin: !!admin
            };
            return OctoPrint.putJson(url(name), data, opts);
        },

        delete: function (name, opts) {
            if (!name) {
                throw new OctoPrint.InvalidArgumentError("user name must be set");
            }

            return OctoPrint.delete(url(name), opts);
        },

        changePassword: function (name, password, opts) {
            if (!name || !password) {
                throw new OctoPrint.InvalidArgumentError("user name and password must be set");
            }

            var data = {
                password: password
            };
            return OctoPrint.putJson(url(name, "password"), data, opts);
        },

        generateApiKey: function (name, opts) {
            if (!name) {
                throw new OctoPrint.InvalidArgumentError("user name must be set");
            }

            return OctoPrint.postJson(url(name, "apikey"), opts);
        },

        resetApiKey: function (name, opts) {
            if (!name) {
                throw new OctoPrint.InvalidArgumentError("user name must be set");
            }

            return OctoPrint.delete(url(name, "apikey"), opts);
        },

        getSettings: function (name, opts) {
            if (!name) {
                throw new OctoPrint.InvalidArgumentError("user name must be set");
            }

            return OctoPrint.get(url(name, "settings"), opts);
        },

        saveSettings: function (name, settings, opts) {
            if (!name) {
                throw new OctoPrint.InvalidArgumentError("user name must be set");
            }

            settings = settings || {};
            return OctoPrint.patchJson(url(name, "settings"), settings, opts);
=======
    var OctoPrintUserClient = function(base) {
        this.base = base;
    };

    OctoPrintUserClient.prototype.list = function (opts) {
        return this.base.get(url(), opts);
    };

    OctoPrintUserClient.prototype.add = function (user, opts) {
        if (!user.name || !user.password) {
            throw new OctoPrintClient.InvalidArgumentError("Both user's name and password need to be set");
        }

        var data = {
            name: user.name,
            password: user.password,
            active: user.hasOwnProperty("active") ? !!user.active : true,
            admin: user.hasOwnProperty("admin") ? !!user.admin : false
        };

        return this.base.postJson(url(), data, opts);
    };

    OctoPrintUserClient.prototype.get = function (name, opts) {
        if (!name) {
            throw new OctoPrintClient.InvalidArgumentError("user name must be set");
        }

        return this.base.get(url(name), opts);
    };

    OctoPrintUserClient.prototype.update = function (name, active, admin, opts) {
        if (!name) {
            throw new OctoPrintClient.InvalidArgumentError("user name must be set");
        }

        var data = {
            active: !!active,
            admin: !!admin
        };
        return this.base.putJson(url(name), data, opts);
    };

    OctoPrintUserClient.prototype.delete = function (name, opts) {
        if (!name) {
            throw new OctoPrintClient.InvalidArgumentError("user name must be set");
>>>>>>> 4f6f829d
        }

        return this.base.delete(url(name), opts);
    };

    OctoPrintUserClient.prototype.changePassword = function (name, password, opts) {
        if (!name || !password) {
            throw new OctoPrintClient.InvalidArgumentError("user name and password must be set");
        }

        var data = {
            password: password
        };
        return this.base.putJson(url(name, "password"), data, opts);
    };

    OctoPrintUserClient.prototype.generateApiKey = function (name, opts) {
        if (!name) {
            throw new OctoPrintClient.InvalidArgumentError("user name must be set");
        }

        return this.base.postJson(url(name, "apikey"), opts);
    };

    OctoPrintUserClient.prototype.resetApiKey = function (name, opts) {
        if (!name) {
            throw new OctoPrintClient.InvalidArgumentError("user name must be set");
        }

        return this.base.delete(url(name, "apikey"), opts);
    };

    OctoPrintUserClient.prototype.getSettings = function (name, opts) {
        if (!name) {
            throw new OctoPrintClient.InvalidArgumentError("user name must be set");
        }

        return this.base.get(url(name, "settings"), opts);
    };

    OctoPrintUserClient.prototype.saveSettings = function (name, settings, opts) {
        if (!name) {
            throw new OctoPrintClient.InvalidArgumentError("user name must be set");
        }

        settings = settings || {};
        return this.base.patchJson(url(name, "settings"), settings, opts);
    };

    OctoPrintClient.registerComponent("users", OctoPrintUserClient);
    return OctoPrintUserClient;
});<|MERGE_RESOLUTION|>--- conflicted
+++ resolved
@@ -15,102 +15,6 @@
         }
     };
 
-<<<<<<< HEAD
-    OctoPrint.users = {
-        list: function (opts) {
-            return OctoPrint.get(url(), opts);
-        },
-
-        add: function (user, opts) {
-            if (!user.name || !user.password) {
-                throw new OctoPrint.InvalidArgumentError("Both user's name and password need to be set");
-            }
-
-            var data = {
-                name: user.name,
-                password: user.password,
-                groups: user.hasOwnProperty("groups") ? user.groups : [],
-                permissions: user.hasOwnProperty("permissions") ? user.permissions : [],
-                active: user.hasOwnProperty("active") ? !!user.active : true,
-                admin: user.hasOwnProperty("admin") ? !!user.admin : false
-            };
-
-            return OctoPrint.postJson(url(), data, opts);
-        },
-
-        get: function (name, opts) {
-            if (!name) {
-                throw new OctoPrint.InvalidArgumentError("user name must be set");
-            }
-
-            return OctoPrint.get(url(name), opts);
-        },
-
-        update: function (name, active, admin, permissions, groups, opts) {
-            if (!name) {
-                throw new OctoPrint.InvalidArgumentError("user name must be set");
-            }
-
-            var data = {
-                active: !!active,
-                groups: groups,
-                permissions: permissions,
-                admin: !!admin
-            };
-            return OctoPrint.putJson(url(name), data, opts);
-        },
-
-        delete: function (name, opts) {
-            if (!name) {
-                throw new OctoPrint.InvalidArgumentError("user name must be set");
-            }
-
-            return OctoPrint.delete(url(name), opts);
-        },
-
-        changePassword: function (name, password, opts) {
-            if (!name || !password) {
-                throw new OctoPrint.InvalidArgumentError("user name and password must be set");
-            }
-
-            var data = {
-                password: password
-            };
-            return OctoPrint.putJson(url(name, "password"), data, opts);
-        },
-
-        generateApiKey: function (name, opts) {
-            if (!name) {
-                throw new OctoPrint.InvalidArgumentError("user name must be set");
-            }
-
-            return OctoPrint.postJson(url(name, "apikey"), opts);
-        },
-
-        resetApiKey: function (name, opts) {
-            if (!name) {
-                throw new OctoPrint.InvalidArgumentError("user name must be set");
-            }
-
-            return OctoPrint.delete(url(name, "apikey"), opts);
-        },
-
-        getSettings: function (name, opts) {
-            if (!name) {
-                throw new OctoPrint.InvalidArgumentError("user name must be set");
-            }
-
-            return OctoPrint.get(url(name, "settings"), opts);
-        },
-
-        saveSettings: function (name, settings, opts) {
-            if (!name) {
-                throw new OctoPrint.InvalidArgumentError("user name must be set");
-            }
-
-            settings = settings || {};
-            return OctoPrint.patchJson(url(name, "settings"), settings, opts);
-=======
     var OctoPrintUserClient = function(base) {
         this.base = base;
     };
@@ -124,12 +28,14 @@
             throw new OctoPrintClient.InvalidArgumentError("Both user's name and password need to be set");
         }
 
-        var data = {
-            name: user.name,
-            password: user.password,
-            active: user.hasOwnProperty("active") ? !!user.active : true,
-            admin: user.hasOwnProperty("admin") ? !!user.admin : false
-        };
+            var data = {
+                name: user.name,
+                password: user.password,
+                groups: user.hasOwnProperty("groups") ? user.groups : [],
+                permissions: user.hasOwnProperty("permissions") ? user.permissions : [],
+                active: user.hasOwnProperty("active") ? !!user.active : true,
+                admin: user.hasOwnProperty("admin") ? !!user.admin : false
+            };
 
         return this.base.postJson(url(), data, opts);
     };
@@ -142,13 +48,15 @@
         return this.base.get(url(name), opts);
     };
 
-    OctoPrintUserClient.prototype.update = function (name, active, admin, opts) {
+    OctoPrintUserClient.prototype.update = function (name, active, admin, permissions, groups, opts) {
         if (!name) {
             throw new OctoPrintClient.InvalidArgumentError("user name must be set");
         }
 
         var data = {
             active: !!active,
+            groups: groups,
+            permissions: permissions,
             admin: !!admin
         };
         return this.base.putJson(url(name), data, opts);
@@ -157,7 +65,6 @@
     OctoPrintUserClient.prototype.delete = function (name, opts) {
         if (!name) {
             throw new OctoPrintClient.InvalidArgumentError("user name must be set");
->>>>>>> 4f6f829d
         }
 
         return this.base.delete(url(name), opts);

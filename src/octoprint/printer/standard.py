--- conflicted
+++ resolved
@@ -156,11 +156,7 @@
 
 	def register_callback(self, callback, *args, **kwargs):
 		if not isinstance(callback, PrinterCallback):
-<<<<<<< HEAD
 			self._logger.warning("Registering an object as printer callback which doesn't implement the PrinterCallback interface")
-=======
-			self._logger.warn("Registering an object as printer callback which doesn't implement the PrinterCallback interface")
->>>>>>> 5e822005
 		self._callbacks.append(callback)
 
 	def unregister_callback(self, callback, *args, **kwargs):

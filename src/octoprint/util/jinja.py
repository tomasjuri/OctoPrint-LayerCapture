--- conflicted
+++ resolved
@@ -87,59 +87,6 @@
 		return self.files.keys()
 
 
-<<<<<<< HEAD
-=======
-class ExceptionHandlerExtension(Extension):
-	tags = {"try"}
-
-	def __init__(self, environment):
-		super(ExceptionHandlerExtension, self).__init__(environment)
-		self._logger = logging.getLogger(__name__)
-
-	def parse(self, parser):
-		token = next(parser.stream)
-		lineno = token.lineno
-		filename = parser.name
-		error = parser.parse_expression()
-
-		args = [error, nodes.Const(filename), nodes.Const(lineno)]
-		try:
-			body = parser.parse_statements(["name:endtry"], drop_needle=True)
-			node = nodes.CallBlock(self.call_method("_handle_body", args),
-			                       [], [], body).set_lineno(lineno)
-		except Exception as e:
-			# that was expected
-			self._logger.exception("Caught exception while parsing template")
-			node = nodes.CallBlock(self.call_method("_handle_error", [nodes.Const(self._format_error(error, e, filename, lineno))]),
-			                       [], [], []).set_lineno(lineno)
-
-		return node
-
-	def _handle_body(self, error, filename, lineno, caller):
-		try:
-			return caller()
-		except Exception as e:
-			self._logger.exception("Caught exception while compiling template {filename} at line {lineno}".format(**locals()))
-			error_string = self._format_error(error, e, filename, lineno)
-			return error_string if error_string else ""
-
-	def _handle_error(self, error, caller):
-		return error if error else ""
-
-	def _format_error(self, error, exception, filename, lineno):
-		if not error:
-			return ""
-
-		try:
-			return error.format(exception=exception, filename=filename, lineno=lineno)
-		except:
-			self._logger.exception("Error while compiling exception output for template {filename} at line {lineno}".format(**locals()))
-			return "Unknown error"
-
-trycatch = ExceptionHandlerExtension
-
-
->>>>>>> a48241d4
 def get_all_template_paths(loader):
 	def walk_folder(folder):
 		files = []
@@ -209,7 +156,7 @@
 		self._logger = logging.getLogger(__name__)
 
 	def parse(self, parser):
-		token = parser.stream.next()
+		token = next(parser.stream)
 		lineno = token.lineno
 		filename = parser.name
 		error = parser.parse_expression()

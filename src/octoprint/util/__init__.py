--- conflicted
+++ resolved
@@ -1348,91 +1348,7 @@
     if source is None:
         return link
 
-<<<<<<< HEAD
-class ResettableTimer(threading.Thread):
-	"""
-	This class represents an action that should be run after a specified amount of time. It is similar to python's
-	own :class:`threading.Timer` class, with the addition of being able to reset the counter to zero.
-
-	ResettableTimers are started, as with threads, by calling their ``start()`` method. The timer can be stopped (in
-	between runs) by calling the :func:`cancel` method. Resetting the counter can be done with the :func:`reset` method.
-
-	For example:
-
-	.. code-block:: python
-
-	   def hello():
-	       print("Ran hello() at {}").format(time.time())
-
-	   t = ResettableTimers(60.0, hello)
-	   t.start()
-	   print("Started at {}").format(time.time())
-	   time.sleep(30)
-	   t.reset()
-	   print("Reset at {}").format(time.time())
-
-	Arguments:
-	    interval (float or callable): The interval before calling ``function``, in seconds. Can also be a callable
-	        returning the interval to use, in case the interval is not static.
-	    function (callable): The function to call.
-	    args (list or tuple): The arguments for the ``function`` call. Defaults to an empty list.
-	    kwargs (dict): The keyword arguments for the ``function`` call. Defaults to an empty dict.
-	    on_cancelled (callable): Callback to call when the timer finishes due to being cancelled.
-	    on_reset (callable): Callback to call when the timer is reset.
-	"""
-
-	def __init__(self, interval, function, args=None, kwargs=None, on_reset=None, on_cancelled=None, daemon=True):
-		threading.Thread.__init__(self)
-		self._event = threading.Event()
-		self._mutex = threading.Lock()
-		self.is_reset = True
-
-		if args is None:
-			args = []
-		if kwargs is None:
-			kwargs = dict()
-
-		self.interval = interval
-		self.function = function
-		self.args = args
-		self.kwargs = kwargs
-		self.on_cancelled = on_cancelled
-		self.on_reset = on_reset
-		self.daemon = daemon
-
-
-	def run(self):
-		while self.is_reset:
-			with self._mutex:
-				self.is_reset = False
-			self._event.wait(self.interval)
-
-		if not self._event.isSet():
-			self.function(*self.args, **self.kwargs)
-		with self._mutex:
-			self._event.set()
-
-	def cancel(self):
-		with self._mutex:
-			self._event.set()
-
-		if callable(self.on_cancelled):
-			self.on_cancelled()
-
-	def reset(self, interval=None):
-		with self._mutex:
-			if interval:
-				self.interval = interval
-
-			self.is_reset = True
-			self._event.set()
-			self._event.clear()
-
-		if callable(self.on_reset):
-			self.on_reset()
-=======
     from collections import OrderedDict
->>>>>>> d3cf2a8e
 
     try:
         from urllib import urlencode
@@ -1640,7 +1556,14 @@
     """
 
     def __init__(
-        self, interval, function, args=None, kwargs=None, on_reset=None, on_cancelled=None
+        self,
+        interval,
+        function,
+        args=None,
+        kwargs=None,
+        on_reset=None,
+        on_cancelled=None,
+        daemon=True,
     ):
         threading.Thread.__init__(self)
         self._event = threading.Event()
@@ -1658,6 +1581,7 @@
         self.kwargs = kwargs
         self.on_cancelled = on_cancelled
         self.on_reset = on_reset
+        self.daemon = daemon
 
     def run(self):
         while self.is_reset:

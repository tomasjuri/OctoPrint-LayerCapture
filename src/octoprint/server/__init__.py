--- conflicted
+++ resolved
@@ -112,17 +112,10 @@
 #~~ startup code
 
 
-<<<<<<< HEAD
-class Server():
+class Server(object):
 	def __init__(self, settings=None, plugin_manager=None, host="0.0.0.0", port=5000, debug=False, allow_root=False):
 		self._settings = settings
 		self._plugin_manager = plugin_manager
-=======
-class Server(object):
-	def __init__(self, configfile=None, basedir=None, host="0.0.0.0", port=5000, debug=False, allowRoot=False, logConf=None):
-		self._configfile = configfile
-		self._basedir = basedir
->>>>>>> 5e6a7ef6
 		self._host = host
 		self._port = port
 		self._debug = debug
@@ -689,37 +682,9 @@
 		loaders = [app.jinja_loader, filesystem_loader]
 		if octoprint.util.is_running_from_source():
 			root = os.path.abspath(os.path.join(os.path.dirname(__file__), "../../.."))
-<<<<<<< HEAD
-			allowed = ["AUTHORS.md", "CHANGELOG.md", "THIRDPARTYLICENSES.md"]
+			allowed = ["AUTHORS.md", "CHANGELOG.md", "SPONSORS.md", "THIRDPARTYLICENSES.md"]
 			files = {"_data/" + name: os.path.join(root, name) for name in allowed}
 			loaders.append(octoprint.util.jinja.SelectedFilesLoader(files))
-=======
-			allowed = ["AUTHORS.md", "CHANGELOG.md", "SPONSORS.md", "THIRDPARTYLICENSES.md"]
-
-			class SourceRootFilesystemLoader(jinja2.FileSystemLoader):
-				def __init__(self, template_filter, prefix, *args, **kwargs):
-					jinja2.FileSystemLoader.__init__(self, *args, **kwargs)
-					self._filter = template_filter
-					if not prefix.endswith("/"):
-						prefix += "/"
-					self._prefix = prefix
-
-				def get_source(self, environment, template):
-					if not template.startswith(self._prefix):
-						raise jinja2.TemplateNotFound(template)
-
-					template = template[len(self._prefix):]
-					if not self._filter(template):
-						raise jinja2.TemplateNotFound(template)
-
-					return jinja2.FileSystemLoader.get_source(self, environment, template)
-
-				def list_templates(self):
-					templates = jinja2.FileSystemLoader.list_templates(self)
-					return map(lambda t: self._prefix + t, filter(self._filter, templates))
-
-			loaders.append(SourceRootFilesystemLoader(lambda t: t in allowed, "_data/", root))
->>>>>>> 5e6a7ef6
 
 		jinja_loader = jinja2.ChoiceLoader(loaders)
 		app.jinja_loader = jinja_loader

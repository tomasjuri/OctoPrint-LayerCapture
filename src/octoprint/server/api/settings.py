--- conflicted
+++ resolved
@@ -40,13 +40,8 @@
 	for key in sorted(plugin_settings.keys()):
 		sorted_plugin_settings[key] = plugin_settings.get(key, dict())
 
-<<<<<<< HEAD
-	if current_user is not None and not current_user.is_anonymous():
+	if current_user is not None and not current_user.is_anonymous:
 		roles = sorted(current_user.permissions)
-=======
-	if current_user is not None and not current_user.is_anonymous:
-		roles = sorted(current_user.roles)
->>>>>>> 30e962b4
 	else:
 		roles = []
 

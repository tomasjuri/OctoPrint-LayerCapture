--- conflicted
+++ resolved
@@ -558,7 +558,6 @@
 
 			cache_key = key()
 
-<<<<<<< HEAD
 			def f_with_duration(*args, **kwargs):
 				start_time = time.time()
 				try:
@@ -573,24 +572,14 @@
 			# bypass the cache if "unless" condition is true
 			if callable(unless) and unless():
 				logger.debug("Cache for {path} bypassed, calling wrapped function".format(path=flask.request.path))
+				_cache.set_bypassed(cache_key)
 				return f_with_duration(*args, **kwargs)
-=======
-			# bypass the cache if "unless" condition is true
-			if callable(unless) and unless():
-				logger.debug("Cache for {path} bypassed, calling wrapped function".format(path=flask.request.path))
-				_cache.set_bypassed(cache_key)
-				return f(*args, **kwargs)
->>>>>>> e038cfa4
 
 			# also bypass the cache if it's disabled completely
 			if not settings().getBoolean(["devel", "cache", "enabled"]):
 				logger.debug("Cache for {path} disabled, calling wrapped function".format(path=flask.request.path))
-<<<<<<< HEAD
+				_cache.set_bypassed(cache_key)
 				return f_with_duration(*args, **kwargs)
-=======
-				_cache.set_bypassed(cache_key)
-				return f(*args, **kwargs)
->>>>>>> e038cfa4
 
 			rv = _cache.get(cache_key)
 
@@ -608,10 +597,7 @@
 			# do not store if the "unless_response" condition is true
 			if callable(unless_response) and unless_response(rv):
 				logger.debug("Not caching result for {path} (key: {key}), bypassed".format(path=flask.request.path, key=cache_key))
-<<<<<<< HEAD
-=======
 				_cache.set_bypassed(cache_key)
->>>>>>> e038cfa4
 				return rv
 
 			# store it in the cache

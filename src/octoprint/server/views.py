--- conflicted
+++ resolved
@@ -213,7 +213,7 @@
 
 	else:
 		wizard = wizard_active(_templates)
-		enable_accesscontrol = userManager is not None
+		enable_accesscontrol = userManager.enabled
 		render_kwargs.update(dict(
 			webcamStream=settings().get(["webcam", "stream"]),
 			enableTemperatureGraph=settings().get(["feature", "temperatureGraph"]),
@@ -267,15 +267,11 @@
 
 
 def _process_templates():
-	enable_accesscontrol = userManager is not None
+	enable_accesscontrol = userManager.enabled
 	first_run = settings().getBoolean(["server", "firstRun"])
 	enable_gcodeviewer = settings().getBoolean(["gcodeViewer", "enabled"])
 	enable_timelapse = (settings().get(["webcam", "snapshot"]) and settings().get(["webcam", "ffmpeg"]))
 	enable_systemmenu = settings().get(["system"]) is not None and settings().get(["system", "actions"]) is not None
-<<<<<<< HEAD
-=======
-	enable_accesscontrol = userManager.enabled
->>>>>>> b96d1b51
 	preferred_stylesheet = settings().get(["devel", "stylesheet"])
 
 	##~~ prepare templates
@@ -567,43 +563,7 @@
 			templates[t]["entries"].update(template_sorting[t]["custom_insert_entries"](sorted_missing))
 			templates[t]["order"] = template_sorting[t]["custom_insert_order"](templates[t]["order"], sorted_missing)
 
-<<<<<<< HEAD
 	return templates, plugin_names, plugin_vars
-=======
-	#~~ prepare full set of template vars for rendering
-
-	first_run = settings().getBoolean(["server", "firstRun"]) and userManager.enabled and not userManager.hasBeenCustomized()
-	render_kwargs = dict(
-		webcamStream=settings().get(["webcam", "stream"]),
-		enableTemperatureGraph=settings().get(["feature", "temperatureGraph"]),
-		enableAccessControl=userManager.enabled,
-		enableSdSupport=settings().get(["feature", "sdSupport"]),
-		firstRun=first_run,
-		debug=debug,
-		version=VERSION,
-		display_version=DISPLAY_VERSION,
-		branch=BRANCH,
-		gcodeMobileThreshold=settings().get(["gcodeViewer", "mobileSizeThreshold"]),
-		gcodeThreshold=settings().get(["gcodeViewer", "sizeThreshold"]),
-		uiApiKey=UI_API_KEY,
-		templates=templates,
-		pluginNames=plugin_names,
-		locales=locales
-	)
-	render_kwargs.update(plugin_vars)
-
-	#~~ render!
-
-	response = make_response(render_template(
-		"index.jinja2",
-		**render_kwargs
-	))
-
-	if first_run:
-		response = util.flask.add_non_caching_response_headers(response)
-
-	return response
->>>>>>> b96d1b51
 
 
 def _process_template_configs(name, implementation, configs, rules):

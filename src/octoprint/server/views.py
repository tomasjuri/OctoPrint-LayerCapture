--- conflicted
+++ resolved
@@ -24,14 +24,12 @@
 import logging
 _logger = logging.getLogger(__name__)
 
-<<<<<<< HEAD
 _templates = None
 _plugin_names = None
 _plugin_vars = None
-=======
+
 _valid_id_re = re.compile("[a-z_]+")
 _valid_div_re = re.compile("[a-zA-Z_-]+")
->>>>>>> bbbdb3dd
 
 @app.route("/")
 def index():

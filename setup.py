# -*- coding: utf-8 -*-

### NOTE #################################################################################
# This file has to stay format compatible to Python 2, or pip under Python 2 will
# not be able to detect that OctoPrint requires Python 3 but instead fail with a
# syntax error.
#
# So, no f-strings, no walrus operators, no pyupgrade or codemods.
##########################################################################################

import os
import sys

sys.path.insert(0, os.path.dirname(__file__))

from distutils.command.build_py import build_py as _build_py

import setuptools  # noqa: F401,E402

try:
    import octoprint_setuptools  # noqa: F401,E402
except ImportError:
    octoprint_setuptools = None

import versioneer  # noqa: F401

# ----------------------------------------------------------------------------------------

# Supported python versions
PYTHON_REQUIRES = ">=3.7, <3.12"

# Requirements for setup.py
SETUP_REQUIRES = []

# Requirements for our application
bundled_plugins = [
    "OctoPrint-FileCheck>=2021.2.23",
    "OctoPrint-FirmwareCheck>=2021.10.11",
    "OctoPrint-PiSupport>=2022.6.13",
]
core_deps = [
    "argon2_cffi>=21.3.0,<22",
    "cachelib>=0.2,<0.3",
    "Click>=8.0.3,<9",
    "colorlog>=6,<7",
    "emoji>=1.4.2,<2",
    "feedparser>=6.0.8,<7",
    "filetype>=1.0.7,<2",
    "Flask-Assets>=2.0,<3",
    "Flask-Babel>=2.0,<3",
    "Flask-Login>=0.6.2,<0.7",  # breaking changes can happen on minor version increases
    "Flask-Limiter>=2.6,<3",
    "flask>=2.2,<2.3",  # breaking changes can happen on minor version increases (with deprecation warnings)
    "frozendict>=2.0,<3",
    "future>=0.18.2,<1",  # not really needed anymore, but leaving in for py2/3 compat plugins
    "markdown>=3.2.2,<4",
    "netaddr>=0.8,<0.9",  # changelog hints at breaking changes on minor version increases
    "netifaces>=0.11,<1",
    "passlib>=1.7.4,<2",
    "pathvalidate>=2.4.1,<3",
    "pkginfo>=1.7.1,<2",
    "psutil>=5.8,<6",
    "pydantic>=1.10.2,<2",
    "pylru>=1.2,<2",
    "pyserial>=3.4,<4",
    "PyYAML>=5.4.1,<6",
    "requests>=2.26.0,<3",
    "sarge==0.1.6",
    "semantic_version>=2.8.5,<3",
    "sentry-sdk>=1.5.7,<2",
    "tornado>=6.0.4,<7",
    "watchdog>=1,<2",
    "websocket-client>=1.2.1,<2",
<<<<<<< HEAD
    "werkzeug>=2.2,<2.3",  # breaking changes can happen on minor version increases
=======
    "werkzeug>=2.0,<2.1",  # breaking changes can happen on minor version increases, flask-login 0.5 is incompatible with 2.1
>>>>>>> 8e4c1f52
    "wrapt>=1.14,<1.15",
    "zeroconf>=0.33,<0.34",  # breaking changes can happen on minor version increases
    "zipstream-ng>=1.3.4,<2.0.0",
]
vendored_deps = [
    "blinker>=1.4,<2",  # dependency of flask_principal
    "class-doc>=0.2.6,<0.3",  # dependency of with_attrs_docs
    "regex",  # dependency of awesome-slugify
    "unidecode",  # dependency of awesome-slugify
]
plugin_deps = [
    "OctoPrint-Setuptools>=1.0.1",  # makes sure plugins can import this on setup.py based install
    "wheel",  # makes sure plugins can be built as wheels in OctoPrint's venv, see #4682
]

INSTALL_REQUIRES = bundled_plugins + core_deps + vendored_deps + plugin_deps

# Additional requirements for optional install options and/or OS-specific dependencies
EXTRA_REQUIRES = {
    # Dependencies for OSX
    ":sys_platform == 'darwin'": [
        "appdirs>=1.4.4,<2",
    ],
    # Dependencies for core development
    "develop": [
        # Testing dependencies
        "ddt",
        "mock>=4,<5",
        "pytest-doctest-custom>=1.0.0,<2",
        "pytest>=6.2.5,<7",
        # pre-commit
        "pre-commit",
        # profiler
        "pyinstrument",
    ],
    # Dependencies for developing OctoPrint plugins
    "plugins": ["cookiecutter>=1.7.2,<1.8"],
    # Dependencies for building the documentation
    "docs": [
        "readthedocs-sphinx-ext>=2.1.5,<3",
        "sphinx_rtd_theme>=1,<2",
        "sphinx>=4,<5",
        "sphinxcontrib-httpdomain>=1.8.0,<2",
        "sphinxcontrib-mermaid>=0.7.1,<0.8",
    ],
}

# ----------------------------------------------------------------------------------------
# Anything below here is just command setup and general setup configuration

here = os.path.abspath(os.path.dirname(__file__))


def read_file_contents(path):
    import io

    with io.open(path, encoding="utf-8") as f:
        return f.read()


def copy_files_build_py_factory(files, baseclass):
    class copy_files_build_py(baseclass):
        files = {}

        def run(self):
            print("RUNNING copy_files_build_py")
            if not self.dry_run:
                import shutil

                for directory, files in self.files.items():
                    target_dir = os.path.join(self.build_lib, directory)
                    self.mkpath(target_dir)

                    for entry in files:
                        if isinstance(entry, tuple):
                            if len(entry) != 2:
                                continue
                            source, dest = entry[0], os.path.join(target_dir, entry[1])
                        else:
                            source = entry
                            dest = os.path.join(target_dir, source)

                        print("Copying {} to {}".format(source, dest))
                        shutil.copy2(source, dest)

            baseclass.run(self)

    return type(copy_files_build_py)(
        copy_files_build_py.__name__, (copy_files_build_py,), {"files": files}
    )


def get_cmdclass():
    # make sure these are always available, even when run by dependabot
    global versioneer, octoprint_setuptools, md_to_html_build_py_factory

    cmdclass = versioneer.get_cmdclass()

    if octoprint_setuptools:
        # add clean command
        cmdclass.update(
            {
                "clean": octoprint_setuptools.CleanCommand.for_options(
                    source_folder="src", eggs=["OctoPrint*.egg-info"]
                )
            }
        )

        # add translation commands
        translation_dir = "translations"
        pot_file = os.path.join(translation_dir, "messages.pot")
        bundled_dir = os.path.join("src", "octoprint", "translations")
        cmdclass.update(
            octoprint_setuptools.get_babel_commandclasses(
                pot_file=pot_file,
                output_dir=translation_dir,
                pack_name_prefix="OctoPrint-i18n-",
                pack_path_prefix="",
                bundled_dir=bundled_dir,
            )
        )

    cmdclass["build_py"] = copy_files_build_py_factory(
        {
            "octoprint/templates/_data": [
                "AUTHORS.md",
                "SUPPORTERS.md",
                "THIRDPARTYLICENSES.md",
            ]
        },
        cmdclass["build_py"] if "build_py" in cmdclass else _build_py,
    )

    return cmdclass


def package_data_dirs(source, sub_folders):
    dirs = []

    for d in sub_folders:
        folder = os.path.join(source, d)
        if not os.path.exists(folder):
            continue

        for dirname, _, files in os.walk(folder):
            dirname = os.path.relpath(dirname, source)
            for f in files:
                dirs.append(os.path.join(dirname, f))

    return dirs


def params():
    # make sure these are always available, even when run by dependabot
    global versioneer, get_cmdclass, read_file_contents, here, PYTHON_REQUIRES, SETUP_REQUIRES, INSTALL_REQUIRES, EXTRA_REQUIRES

    name = "OctoPrint"
    version = versioneer.get_version()
    cmdclass = get_cmdclass()

    description = "The snappy web interface for your 3D printer"
    long_description = read_file_contents(os.path.join(here, "README.md"))
    long_description_content_type = "text/markdown"

    python_requires = PYTHON_REQUIRES
    setup_requires = SETUP_REQUIRES
    install_requires = INSTALL_REQUIRES
    extras_require = EXTRA_REQUIRES

    classifiers = [
        "Development Status :: 5 - Production/Stable",
        "Environment :: Web Environment",
        "Framework :: Flask",
        "Intended Audience :: Developers",
        "Intended Audience :: Education",
        "Intended Audience :: End Users/Desktop",
        "Intended Audience :: Manufacturing",
        "Intended Audience :: Other Audience",
        "Intended Audience :: Science/Research",
        "License :: OSI Approved :: GNU Affero General Public License v3",
        "Natural Language :: English",
        "Natural Language :: German",
        "Operating System :: OS Independent",
        "Programming Language :: Python",
        "Programming Language :: Python :: 3",
        "Programming Language :: Python :: 3.7",
        "Programming Language :: Python :: 3.8",
        "Programming Language :: Python :: 3.9",
        "Programming Language :: Python :: 3.10",
        "Programming Language :: Python :: 3.11",
        "Programming Language :: Python :: 3 :: Only",
        "Programming Language :: Python :: Implementation :: CPython",
        "Programming Language :: JavaScript",
        "Topic :: Printing",
        "Topic :: System :: Monitoring",
    ]
    author = "Gina Häußge"
    author_email = "gina@octoprint.org"
    url = "https://octoprint.org"
    license = "GNU Affero General Public License v3"
    keywords = "3dprinting 3dprinter 3d-printing 3d-printer octoprint"

    project_urls = {
        "Community Forum": "https://community.octoprint.org",
        "Bug Reports": "https://github.com/OctoPrint/OctoPrint/issues",
        "Source": "https://github.com/OctoPrint/OctoPrint",
        "Funding": "https://support.octoprint.org",
    }

    packages = setuptools.find_packages(where="src")
    package_dir = {
        "": "src",
    }
    package_data = {
        "octoprint": package_data_dirs(
            "src/octoprint", ["static", "templates", "plugins", "translations"]
        )
        + ["util/piptestballoon/setup.py"]
    }

    include_package_data = True
    zip_safe = False

    if os.environ.get("READTHEDOCS", None) == "True":
        # we can't tell read the docs to please perform a pip install -e .[docs], so we help
        # it a bit here by explicitly adding the docs dependencies
        install_requires = install_requires + extras_require["docs"]

    entry_points = {"console_scripts": ["octoprint = octoprint:main"]}

    return locals()


setuptools.setup(**params())<|MERGE_RESOLUTION|>--- conflicted
+++ resolved
@@ -71,11 +71,7 @@
     "tornado>=6.0.4,<7",
     "watchdog>=1,<2",
     "websocket-client>=1.2.1,<2",
-<<<<<<< HEAD
     "werkzeug>=2.2,<2.3",  # breaking changes can happen on minor version increases
-=======
-    "werkzeug>=2.0,<2.1",  # breaking changes can happen on minor version increases, flask-login 0.5 is incompatible with 2.1
->>>>>>> 8e4c1f52
     "wrapt>=1.14,<1.15",
     "zeroconf>=0.33,<0.34",  # breaking changes can happen on minor version increases
     "zipstream-ng>=1.3.4,<2.0.0",

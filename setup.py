# -*- coding: utf-8 -*-

### NOTE #################################################################################
# This file has to stay format compatible to Python 2, or pip under Python 2 will
# not be able to detect that OctoPrint requires Python 3 but instead fail with a
# syntax error.
#
# So, no f-strings, no walrus operators, no pyupgrade or codemods.
##########################################################################################

import os
import sys
from distutils.command.build_py import build_py as _build_py

import versioneer  # noqa: F401

sys.path.insert(0, os.path.join(os.path.dirname(os.path.realpath(__file__)), "src"))
import setuptools  # noqa: F401,E402

import octoprint_setuptools  # noqa: F401,E402

# ----------------------------------------------------------------------------------------

# Supported python versions
PYTHON_REQUIRES = ">=3.7, <4"

# Requirements for setup.py
SETUP_REQUIRES = []

# Requirements for our application
bundled_plugins = [
    "OctoPrint-FileCheck>=2021.2.23",
    "OctoPrint-FirmwareCheck>=2021.10.11",
    "OctoPrint-PiSupport>=2022.3.28",
]
core_deps = [
    "cachelib>=0.2,<0.3",
    "Click>=8.0.3,<9",
    "colorlog>=6,<7",
    "emoji>=1.4.2,<2",
    "feedparser>=6.0.8,<7",
    "filetype>=1.0.7,<2",
    "Flask-Assets>=2.0,<3",
    "Flask-Babel>=2.0,<3",
<<<<<<< HEAD
    "Flask-Login>=0.6,<0.7",  # breaking changes can happen on minor version increases
    "flask>=2,<3",
=======
    "Flask-Login>=0.5,<0.6",  # flask-login doesn't use semver & breaks stuff on minor version increases
    "flask>=2.1,<2.2",  # flask 2.2 requires werkzeug 2.2+
>>>>>>> 87f4a4e8
    "frozendict>=2.0,<3",
    "future>=0.18.2,<1",  # not really needed anymore, but leaving in for py2/3 compat plugins
    "markdown>=3.2.2,<4",
    "netaddr>=0.8,<0.9",  # changelog hints at breaking changes on minor version increases
    "netifaces>=0.11,<1",
    "pathvalidate>=2.4.1,<3",
    "pkginfo>=1.7.1,<2",
    "psutil>=5.8,<6",
    "pylru>=1.2,<2",
    "pyserial>=3.4,<4",
    "PyYAML>=5.4.1,<6",
    "requests>=2.26.0,<3",
    "sarge==0.1.6",
    "semantic_version>=2.8.5,<3",
    "sentry-sdk>=1.5.7,<2",
    "tornado>=6.0.4,<7",
    "watchdog>=1,<2",
    "websocket-client>=1.2.1,<2",
    "werkzeug>=2.1,<2.2",  # breaking changes can happen on minor version increases
    "wrapt>=1.14,<1.15",
    "zeroconf>=0.33,<0.34",  # breaking changes can happen on minor version increases
    "zipstream-ng>=1.3.4,<2.0.0",
    "pydantic>=1.9.1,<2",
    "pydantic-settings>=0.2.5,<1",  # TODO: replace with vendored with_attrs_docs
]
vendored_deps = [
    "blinker>=1.4,<2",  # dependency of flask_principal
    "regex",  # dependency of awesome-slugify
    "unidecode",  # dependency of awesome-slugify
]

INSTALL_REQUIRES = bundled_plugins + core_deps + vendored_deps

# Additional requirements for optional install options and/or OS-specific dependencies
EXTRA_REQUIRES = {
    # Dependencies for OSX
    ":sys_platform == 'darwin'": [
        "appdirs>=1.4.4,<2",
    ],
    # Dependencies for core development
    "develop": [
        # Testing dependencies
        "ddt",
        "mock>=4,<5",
        "pytest-doctest-custom>=1.0.0,<2",
        "pytest>=6.2.5,<7",
        # pre-commit
        "pre-commit",
        # profiler
        "pyinstrument",
    ],
    # Dependencies for developing OctoPrint plugins
    "plugins": ["cookiecutter>=1.7.2,<1.8"],
    # Dependencies for building the documentation
    "docs": [
        "readthedocs-sphinx-ext>=2.1.5,<3",
        "sphinx_rtd_theme>=1,<2",
        "sphinx>=4,<5",
        "sphinxcontrib-httpdomain>=1.8.0,<2",
        "sphinxcontrib-mermaid>=0.7.1,<0.8",
    ],
}

# ----------------------------------------------------------------------------------------
# Anything below here is just command setup and general setup configuration

here = os.path.abspath(os.path.dirname(__file__))


def read_file_contents(path):
    import io

    with io.open(path, encoding="utf-8") as f:
        return f.read()


def copy_files_build_py_factory(files, baseclass):
    class copy_files_build_py(baseclass):
        files = {}

        def run(self):
            print("RUNNING copy_files_build_py")
            if not self.dry_run:
                import shutil

                for directory, files in self.files.items():
                    target_dir = os.path.join(self.build_lib, directory)
                    self.mkpath(target_dir)

                    for entry in files:
                        if isinstance(entry, tuple):
                            if len(entry) != 2:
                                continue
                            source, dest = entry[0], os.path.join(target_dir, entry[1])
                        else:
                            source = entry
                            dest = os.path.join(target_dir, source)

                        print("Copying {} to {}".format(source, dest))
                        shutil.copy2(source, dest)

            baseclass.run(self)

    return type(copy_files_build_py)(
        copy_files_build_py.__name__, (copy_files_build_py,), {"files": files}
    )


def get_cmdclass():
    # make sure these are always available, even when run by dependabot
    global versioneer, octoprint_setuptools, md_to_html_build_py_factory

    cmdclass = versioneer.get_cmdclass()

    # add clean command
    cmdclass.update(
        {
            "clean": octoprint_setuptools.CleanCommand.for_options(
                source_folder="src", eggs=["OctoPrint*.egg-info"]
            )
        }
    )

    # add translation commands
    translation_dir = "translations"
    pot_file = os.path.join(translation_dir, "messages.pot")
    bundled_dir = os.path.join("src", "octoprint", "translations")
    cmdclass.update(
        octoprint_setuptools.get_babel_commandclasses(
            pot_file=pot_file,
            output_dir=translation_dir,
            pack_name_prefix="OctoPrint-i18n-",
            pack_path_prefix="",
            bundled_dir=bundled_dir,
        )
    )

    cmdclass["build_py"] = copy_files_build_py_factory(
        {
            "octoprint/templates/_data": [
                "AUTHORS.md",
                "SUPPORTERS.md",
                "THIRDPARTYLICENSES.md",
            ]
        },
        cmdclass["build_py"] if "build_py" in cmdclass else _build_py,
    )

    return cmdclass


def params():
    # make sure these are always available, even when run by dependabot
    global versioneer, get_cmdclass, read_file_contents, here, PYTHON_REQUIRES, SETUP_REQUIRES, INSTALL_REQUIRES, EXTRA_REQUIRES

    name = "OctoPrint"
    version = versioneer.get_version()
    cmdclass = get_cmdclass()

    description = "The snappy web interface for your 3D printer"
    long_description = read_file_contents(os.path.join(here, "README.md"))
    long_description_content_type = "text/markdown"

    python_requires = PYTHON_REQUIRES
    setup_requires = SETUP_REQUIRES
    install_requires = INSTALL_REQUIRES
    extras_require = EXTRA_REQUIRES

    classifiers = [
        "Development Status :: 5 - Production/Stable",
        "Environment :: Web Environment",
        "Framework :: Flask",
        "Intended Audience :: Developers",
        "Intended Audience :: Education",
        "Intended Audience :: End Users/Desktop",
        "Intended Audience :: Manufacturing",
        "Intended Audience :: Other Audience",
        "Intended Audience :: Science/Research",
        "License :: OSI Approved :: GNU Affero General Public License v3",
        "Natural Language :: English",
        "Natural Language :: German",
        "Operating System :: OS Independent",
        "Programming Language :: Python",
        "Programming Language :: Python :: 3",
        "Programming Language :: Python :: 3.7",
        "Programming Language :: Python :: 3.8",
        "Programming Language :: Python :: 3.9",
        "Programming Language :: Python :: 3.10",
        "Programming Language :: Python :: Implementation :: CPython",
        "Programming Language :: JavaScript",
        "Topic :: Printing",
        "Topic :: System :: Monitoring",
    ]
    author = "Gina Häußge"
    author_email = "gina@octoprint.org"
    url = "https://octoprint.org"
    license = "GNU Affero General Public License v3"
    keywords = "3dprinting 3dprinter 3d-printing 3d-printer octoprint"

    project_urls = {
        "Community Forum": "https://community.octoprint.org",
        "Bug Reports": "https://github.com/OctoPrint/OctoPrint/issues",
        "Source": "https://github.com/OctoPrint/OctoPrint",
        "Funding": "https://support.octoprint.org",
    }

    packages = setuptools.find_packages(where="src")
    package_dir = {
        "": "src",
    }
    package_data = {
        "octoprint": octoprint_setuptools.package_data_dirs(
            "src/octoprint", ["static", "templates", "plugins", "translations"]
        )
        + ["util/piptestballoon/setup.py"]
    }

    include_package_data = True
    zip_safe = False

    if os.environ.get("READTHEDOCS", None) == "True":
        # we can't tell read the docs to please perform a pip install -e .[docs], so we help
        # it a bit here by explicitly adding the docs dependencies
        install_requires = install_requires + extras_require["docs"]

    entry_points = {"console_scripts": ["octoprint = octoprint:main"]}

    return locals()


setuptools.setup(**params())<|MERGE_RESOLUTION|>--- conflicted
+++ resolved
@@ -42,13 +42,8 @@
     "filetype>=1.0.7,<2",
     "Flask-Assets>=2.0,<3",
     "Flask-Babel>=2.0,<3",
-<<<<<<< HEAD
     "Flask-Login>=0.6,<0.7",  # breaking changes can happen on minor version increases
-    "flask>=2,<3",
-=======
-    "Flask-Login>=0.5,<0.6",  # flask-login doesn't use semver & breaks stuff on minor version increases
-    "flask>=2.1,<2.2",  # flask 2.2 requires werkzeug 2.2+
->>>>>>> 87f4a4e8
+    "flask>=2.2,<2.3",  # breaking changes can happen on minor version increases (with deprecation warnings)
     "frozendict>=2.0,<3",
     "future>=0.18.2,<1",  # not really needed anymore, but leaving in for py2/3 compat plugins
     "markdown>=3.2.2,<4",
@@ -67,7 +62,7 @@
     "tornado>=6.0.4,<7",
     "watchdog>=1,<2",
     "websocket-client>=1.2.1,<2",
-    "werkzeug>=2.1,<2.2",  # breaking changes can happen on minor version increases
+    "werkzeug>=2.2,<2.3",  # breaking changes can happen on minor version increases
     "wrapt>=1.14,<1.15",
     "zeroconf>=0.33,<0.34",  # breaking changes can happen on minor version increases
     "zipstream-ng>=1.3.4,<2.0.0",
